--- conflicted
+++ resolved
@@ -115,12 +115,8 @@
     p_gI_mc = options.get_bool(option_section, 'p_gI_mc',default=False)
     p_mI_mc = options.get_bool(option_section, 'p_mI_mc',default=False)
     p_II_mc = options.get_bool(option_section, 'p_II_mc',default=False)
-<<<<<<< HEAD
-    bnl = options.get_bool(option_section, 'bnl', default=False)
-=======
     # If True uses beta_nl
     bnl     = options.get_bool(option_section, 'bnl',default=False)
->>>>>>> be6504c3
     #interpolate_bnl = options.get_bool(option_section, 'interpolate_bnl',default=False)
 
     # TODO: change this: generally not good practice to look into a difference section other than option_section.
@@ -193,9 +189,9 @@
     if use_mead == 'mead2020':
         mead_correction = 'nofeedback'
     elif use_mead == 'mead2020_feedback':
-        mead_correction = 'hmcode2020_feedback'
-    elif use_mead == 'stellar_fraction_from_observable_feedback':
-        mead_correction = 'stellar_fraction_from_observable_feedback'
+        mead_correction = 'feedback'
+    elif use_mead == 'fit_feedback':
+        mead_correction = 'fit'
     else:
         mead_correction = None
 
@@ -356,10 +352,10 @@
                 omega_m    = block['cosmological_parameters', 'omega_m']
                 log10T_AGN = block['halo_model_parameters', 'logT_AGN']
                 matter_profile_1h_mm = pk_lib.matter_profile_with_feedback(mass, mean_density0, u_dm, z_vec, omega_c, omega_m, omega_b, log10T_AGN)
-            elif mead_correction == 'stellar_fraction_from_observable_feedback':
+            elif mead_correction == 'fit':
                 # Reads f_star_extended form the HOD section. Either need to use a conditional HOD to get this value or to put it in block some other way.
-                fstar = load_fstar_mm(block, hod_section_name, z_vec, mass)
-                matter_profile_1h_mm = pk_lib.matter_profile_with_feedback_stellar_fraction_from_observable(mass, mean_density0, u_dm, z_vec, fstar, omega_c, omega_m, omega_b)
+                fstar_mm = load_fstar_mm(block, hod_section_name, z_vec, mass)
+                matter_profile_1h_mm = pk_lib.matter_profile_with_feedback_stellar_fraction_from_observable(mass, mean_density0, u_dm, z_vec, fstar_mm, omega_c, omega_m, omega_b)
             else:
                 matter_profile_1h_mm = matter_profile.copy()
                 
@@ -427,7 +423,7 @@
                     I_c = pk_lib.Ic_term(mass, profile_c, b_dm, dn_dlnm, nk)
                     I_s = pk_lib.Is_term(mass, profile_s, b_dm, dn_dlnm)
                     
-                    if mead_correction == 'stellar_fraction_from_observable_feedback' or point_mass == True:
+                    if mead_correction == 'fit' or point_mass == True:
                         # Include point mass and gas contribution to the GGL power spectrum, defined from HOD
                         # Maybe extend to input the mass per bin!
                         omega_c    = block['cosmological_parameters', 'omega_c']
