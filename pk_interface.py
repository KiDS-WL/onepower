"""
Calculates 3D power spectra using the halo model approach: 
See section 2 of https://arxiv.org/pdf/2303.08752.pdf for details

P_uv = P^2h_uv + P^1h_uv  (1)

P^1h_uv (k) = int_0^infty dM Wu(M, k) Wv(M, k) n(M)  (2)

P^2h_uv (k) = int_0^infty int_0^infty dM1 dM2 Phh(M1, M2, k) Wu(M1, k) Wv(M2, k) n(M1) n(M2)  (3)

Wx are the profile of the fields, u and v, showing how they fit into haloes. 
n(M) is the halo mass function, quantifying the number of haloes of each mass, M.
Integrals are taken over halo mass. 

The halo-halo power spectrum can be written as,

Phh(M1,M2,k) = b(M1) b(M2) P^lin_mm(k) (1 + beta_nl(M1,M2,k)) (4)

In the vanilla halo model the 2-halo term is usually simplified by assuming that haloes are linearly biased with respect to matter.
This sets beta_nl to zero and effectively decouples the integrals in (3). Here we allow for both options to be calculated. 
If you want the option with beta_nl the beta_nl modules has to be run before this module. 

We truncate the 1-halo term so that it doesn't dominate at large scales.

Linear matter power spectrum needs to be provided as well. The halo_model_ingredients and hod modules (for everything but mm) 
need to be run before this. 

Current power spectra that we predict are 
mm: matter-matter
gg: galaxy-galaxy
gm: galaxy-matter

II: intrinsic-intrinsic alignments
gI: galaxy-intrinsic alignment
mI: matter-intrinsic alignment
"""

# TODO: extend this so that it can accept any profile.

# NOTE: no truncation (halo exclusion problem) applied!

from cosmosis.datablock import names, option_section
import numpy as np
import numbers
import pk_lib

# cosmological parameters section name in block
cosmo_params = names.cosmological_parameters

# TODO: change the name of this file and pk_lib file to make it clear what these do.

# [pk_bright]
# file= %(HM_PATH)s/pk_interface.py
# log_mass_min = %(logmassmin_def)s
# log_mass_max = %(logmassmax_def)s
# nmass = %(nmass_def)s
# zmin = %(zmin_def)s
# zmax = %(zmax_def)s
# nz = %(nz_def)s
# nk = %(nk_def)s
# pipeline = False
# p_mm = False
# p_gg = False
# p_gm = False
# p_gI = False
# p_mI = False
# p_II = False
# two_halo_only = False
# hod_section_name = hod_KiDS_bright
# name = red
# poisson_type = scalar
# point_mass = True


def get_string_or_none(options, name, default):
    """
    A helper function to return a number or None explicitly from config files
    """
    if options.has_value(option_section, name):
        test_param = options.get(option_section, name)
        if isinstance(test_param, numbers.Number):
            param = options.get_double(option_section, name, default)
        if isinstance(test_param, str):
            str_in = options.get_string(option_section, name)
            if str_in == 'None':
                param = None
    else:
        param = options.get_double(option_section, name, default)

    if not isinstance(param, (numbers.Number, type(None))):
        raise ValueError(f'Parameter {name} is not an instance of a number or NoneType!')
    
    return param



##############################################################################################################################

def setup(options):

    # Read in the minimum and maximum halo mass
    # These are the same as the values that go into the halo model ingredients and the HOD sections, but they don't have to be.

    p_mm = options.get_bool(option_section, 'p_mm', default=False)
    p_gg = options.get_bool(option_section, 'p_gg', default=False)
    p_gm = options.get_bool(option_section, 'p_gm', default=False)
    p_gI = options.get_bool(option_section, 'p_gI', default=False)
    p_mI = options.get_bool(option_section, 'p_mI', default=False)
    p_II = options.get_bool(option_section, 'p_II', default=False)

    # If true use the IA formalism of Fortuna et al. 2021: Truncated NLA at high k + 1-halo term 
    fortuna = options.get_bool(option_section, 'fortuna', default=False)
    # If True uses beta_nl
    bnl     = options.get_bool(option_section, 'bnl', default=False)

    poisson_type  = options.get_string(option_section, 'poisson_type', default='')
    point_mass    = options.get_bool(option_section, 'point_mass', default=False)
    
    dewiggle      = options.get_bool(option_section, 'dewiggle', default=False)

    # Fortuna introduces a truncation of the 1-halo term at large scales to avoid the halo exclusion problem
    # and a truncation of the NLA 2-halo term at small scales to avoid double-counting of the 1-halo term
    # The user can change these values.
    one_halo_ktrunc_ia = get_string_or_none(options, 'one_halo_ktrunc_ia', default=4.0) # h/Mpc or None
    two_halo_ktrunc_ia = get_string_or_none(options, 'two_halo_ktrunc_ia', default=6.0) # h/Mpc or None
    # General truncation of non-IA terms:
    one_halo_ktrunc = get_string_or_none(options, 'one_halo_ktrunc', default=0.1) # h/Mpc or None
    two_halo_ktrunc = get_string_or_none(options, 'two_halo_ktrunc', default=2.0) # h/Mpc or None
    
    # initiate pipeline parameters
    matter = False
    galaxy = False
    alignment = False
    
    hod_section_name = options.get_string(option_section, 'hod_section_name')

    if ((p_mm == True) or (p_gm == True) or (p_mI == True)):
        matter = True
    if (p_gg == True) or (p_gm == True) or (p_gI == True) or (p_mI == True) or (p_II == True):
        galaxy = True
    if (p_gI == True) or (p_mI == True) or (p_II == True):
        alignment = True

    population_name = options.get_string(option_section, 'output_suffix', default='').lower()
    if population_name != '':
        pop_name = f'_{population_name}'
    else:
        pop_name = ''

    check_mead    = options.has_value(option_section, 'use_mead2020_corrections')
    if check_mead:
        use_mead = options[option_section, 'use_mead2020_corrections']
        if use_mead == 'mead2020':
            mead_correction = 'nofeedback'
        elif use_mead == 'mead2020_feedback':
            mead_correction = 'feedback'
        elif use_mead == 'fit_feedback':
            mead_correction = 'fit'
            if not options.has_value(option_section, 'hod_section_name'):
                raise ValueError('To use the fit option for feedback that links HOD derived stellar mass fraction to the baryon \
                                  feedback one needs to provide the hod section name of used hod!')
        else:
            mead_correction = None
    else:
        mead_correction = None

    return p_mm, p_gg, p_gm, p_gI, p_mI, p_II, fortuna, \
           matter, galaxy, bnl, alignment, \
           one_halo_ktrunc, two_halo_ktrunc, one_halo_ktrunc_ia, two_halo_ktrunc_ia,\
           hod_section_name, mead_correction, dewiggle, point_mass, poisson_type, pop_name

def execute(block, config):

    p_mm, p_gg, p_gm, p_gI, p_mI, p_II, fortuna, \
    matter, galaxy, bnl, alignment,\
    one_halo_ktrunc, two_halo_ktrunc, one_halo_ktrunc_ia, two_halo_ktrunc_ia,\
    hod_section_name, mead_correction, dewiggle, point_mass, poisson_type, pop_name = config

    # load the halo mass, halo bias, mass and redshifts from the datablock
    dn_dlnm, b_dm, mass, z_vec = pk_lib.get_halo_functions(block)

    # Reads in the Fourier transform of the normalised dark matter halo profile 
    u_dm, u_sat, k_vec  = pk_lib.get_normalised_profile(block, mass, z_vec)

    nk = len(k_vec)

    # Interpolates in z only
    k_vec_original, plin_original = pk_lib.get_linear_power_spectrum(block, z_vec)
    # Using log-linear extrapolation which works better with power spectra, not so impotant when interpolating. 
    plin = pk_lib.log_linear_interpolation_k(plin_original, k_vec_original, k_vec)
    # load growth factor and scale factor
    growth_factor, scale_factor = pk_lib.get_growth_factor(block, z_vec, k_vec)

    # Optionally de-wiggle linear power spectrum as in Mead 2020:
    if mead_correction in ['feedback', 'nofeedback'] or dewiggle == True:
        plin = pk_lib.dewiggle(plin, k_vec, block)

    # AD: The following two lines only used for testing, need to be removed later on!
    # k_nl, p_nl = pk_lib.get_nonlinear_power_spectrum(block, z_vec)
    # pnl = pk_lib.log_linear_interpolation_k(p_nl, k_nl, k_vec)
    # block.replace_grid('matter_power_nl_mead', 'z', z_vec, 'k_h', k_vec, 'p_k', pnl)
    #block.replace_grid('matter_power_nl', 'z', z_vec, 'k_h', k_vec, 'p_k', pnl)
    
    # Add the non-linear P_hh to the 2h term
    if bnl == True:
        # Reads beta_nl from the block
        if block.has_value('bnl', 'beta_interp'):
            beta_interp = block.get_double_array_nd('bnl', 'beta_interp')
        else:
            raise Exception("You've set bnl = True. Looked for beta_intep in bnl, but didn't find it. Run bnl_interface.py to set this up.\n")
        if beta_interp.shape == np.array([0.0]).shape:
            raise ValueError('Non-linear halo bias module bnl is not initialised, or you have deleted it too early! \
                This might be because you ran bnl_interface_delete.py before this module. \n')
                
    # Accounts for the missing low mass haloes in the integrals for the 2h term.
    # Assumes all missing mass is in haloes of mass M_min.
    # This is calculated separately for each redshift
    # TODO: check if this is needed for the IA section
    mean_density0 = block['density', 'mean_density0'] * np.ones(len(z_vec))
    A_term = pk_lib.missing_mass_integral(mass, b_dm, dn_dlnm, mean_density0)
    
    # f_nu = omega_nu/omega_m with the same length as redshift
    fnu     = block[cosmo_params, 'fnu'] * np.ones(len(z_vec))
    omega_c = block[cosmo_params, 'omega_c']
    omega_m = block[cosmo_params, 'omega_m']
    omega_b = block[cosmo_params, 'omega_b']
    
    # If matter auto or cross power spectra are set to True
    if matter == True:
        # 2h term integral for matter
        I_m = pk_lib.Im_term(mass, u_dm, b_dm, dn_dlnm, mean_density0, A_term)
        # Matter halo profile
        matter_profile = pk_lib.matter_profile(mass, mean_density0, u_dm, np.zeros_like(fnu))
        # TODO: Why is there a matter profile and a matter_profile_1h_mm?
        
        if mead_correction == 'feedback':
            log10T_AGN = block['halo_model_parameters', 'logT_AGN']
            matter_profile_1h_mm = pk_lib.matter_profile_with_feedback(mass, mean_density0, u_dm, z_vec, omega_c, 
                                                                       omega_m, omega_b, log10T_AGN, fnu)
        elif mead_correction == 'fit':
            # Reads f_star_extended form the HOD section. Either need to use a conditional HOD to get this value or to put it in block some other way.
            fstar_mm = pk_lib.load_fstar_mm(block, hod_section_name, z_vec, mass)
            mb = 10.0**block['halo_model_parameters', 'm_b']
            matter_profile_1h_mm = pk_lib.matter_profile_with_feedback_stellar_fraction_from_obs(mass, mean_density0, u_dm, z_vec, mb, 
                                                                                                 fstar_mm, omega_c, omega_m, omega_b, fnu)
        else:
            matter_profile_1h_mm = pk_lib.matter_profile(mass, mean_density0, u_dm, fnu)
            
        if bnl == True:
            # TODO: This one uses matter_profile not matter_profile_1h_mm. Shouldn't we use the same profile everywhere?
            # AD: No, I_NL and 2-halo functions should use the mater_profile, no 1h! 
            # The corrections applied do not hold true for 2h regime!
            I_NL_mm = pk_lib.I_NL(mass, mass, matter_profile, matter_profile,
                                b_dm, b_dm, dn_dlnm, dn_dlnm, k_vec,
                                z_vec, A_term, mean_density0, beta_interp)
    
        if p_mm:
            if bnl:
                pk_mm_1h, pk_mm_2h, pk_mm_tot = pk_lib.compute_p_mm_bnl(k_vec, plin, mass, dn_dlnm,
                                                                    matter_profile_1h_mm, I_m, I_NL_mm,
                                                                    one_halo_ktrunc)
<<<<<<< HEAD
            # save in the datablock
            # TODO: change this after testing.
        #block.put_grid('matter_1h_power', 'z', z_vec, 'k_h', k_vec, 'p_k', pk_mm_1h)
        #block.put_grid('matter_2h_power', 'z', z_vec, 'k_h', k_vec, 'p_k', pk_mm_2h)
        # block.put_grid('matter_power', 'z', z_vec, 'k_h', k_vec, 'p_k', pk_mm_tot)
        block.put_grid('matter_power_nl', 'z', z_vec, 'k_h', k_vec, 'p_k', pk_mm_tot)
=======
            else:
                if mead_correction in ['feedback', 'nofeedback']:
                    sigma8_z = block['hmf', 'sigma8_z']
                    neff     = block['hmf', 'neff']
                    pk_mm_1h, pk_mm_2h, pk_mm_tot = pk_lib.compute_p_mm_mead(k_vec, plin, mass,
                                                                            dn_dlnm, matter_profile_1h_mm, 
                                                                            sigma8_z, neff)
                else:
                    pk_mm_1h, pk_mm_2h, pk_mm_tot = pk_lib.compute_p_mm(k_vec, plin, mass,
                                                                        dn_dlnm, matter_profile_1h_mm, I_m,
                                                                        one_halo_ktrunc, two_halo_ktrunc)
            block.put_grid('matter_power_nl', 'z', z_vec, 'k_h', k_vec, 'p_k_1h', pk_mm_1h)
            block.put_grid('matter_power_nl', 'z', z_vec, 'k_h', k_vec, 'p_k_2h', pk_mm_2h)
            block.put_grid('matter_power_nl', 'z', z_vec, 'k_h', k_vec, 'p_k', pk_mm_tot)
>>>>>>> 1ced84ad
    # end of matter
    ##############################################################################################################
    if (galaxy == True) or (alignment == True):
        hod_bins = block[hod_section_name, 'nbins']
        
        # check number of observable-redshift bins and read in the input for the HOD of each bin
        for nb in range(0,hod_bins):
            if hod_bins != 1:
                suffix = f'{pop_name}_{nb+1}'
                suffix_hod = f'_{nb+1}'
            else:
                suffix = f'{pop_name}'
                suffix_hod = ''
                
            Ncen, Nsat, numdencen, numdensat, f_cen, f_sat, mass_avg, fstar = pk_lib.load_hods(block, 
                                                                            hod_section_name, suffix_hod, z_vec, mass)
        
            # setup for galaxy correlations
            if galaxy == True:
                # preparing the 1h term
                # TODO: check if Nsat and Ncen need to be in a grid with respect to z
                # Computes the profiles for centrals and satellites.
                # These are the W_u(M,k) functions in Asgari, Mead, Heymans 2023: 2303.08752
                # Centrals are assumed to be in the centre of the halo, therefore no need for the normalised profile, U.
                profile_c = pk_lib.central_profile(Ncen, numdencen, f_cen)
                profile_s = pk_lib.satellite_profile(Nsat, numdensat, f_sat, u_sat)
                # calculate the 2-halo integrals for centrals and satelites
                I_c = pk_lib.Ic_term(mass, profile_c, b_dm, dn_dlnm, nk)
                I_s = pk_lib.Is_term(mass, profile_s, b_dm, dn_dlnm)
                
                if mead_correction == 'fit' or point_mass == True:
                    # Include point mass and gas contribution to the GGL power spectrum, defined from HOD
                    # Maybe extend to input the mass per bin!
                    mb = 10.0**block['halo_model_parameters', 'm_b']
                    matter_profile_1h = pk_lib.matter_profile_with_feedback_stellar_fraction_from_obs(mass, mean_density0,
                                                                                                    u_dm, z_vec, mb, fstar,
                                                                                                    omega_c, omega_m, omega_b, fnu)
                else:
                    matter_profile_1h = matter_profile_1h_mm.copy()
                    
                if bnl == True:
                    if p_gg == True:
                        I_NL_cs = pk_lib.I_NL(mass, mass, profile_c, profile_s, b_dm, b_dm,
                            dn_dlnm, dn_dlnm, k_vec, z_vec, A_term, mean_density0, beta_interp)
                        I_NL_ss = pk_lib.I_NL(mass, mass, profile_s, profile_s, b_dm, b_dm,
                            dn_dlnm, dn_dlnm, k_vec, z_vec, A_term, mean_density0, beta_interp)
                        I_NL_cc = pk_lib.I_NL(mass, mass, profile_c, profile_c, b_dm, b_dm,
                            dn_dlnm, dn_dlnm, k_vec, z_vec, A_term, mean_density0, beta_interp)

                    if p_gm == True:
                        I_NL_cm = pk_lib.I_NL(mass, mass, profile_c, matter_profile, b_dm, b_dm,
                            dn_dlnm, dn_dlnm, k_vec, z_vec, A_term, mean_density0, beta_interp)
                        I_NL_sm = pk_lib.I_NL(mass, mass, profile_s, matter_profile, b_dm, b_dm,
                            dn_dlnm, dn_dlnm, k_vec, z_vec, A_term, mean_density0, beta_interp)
            # end of galaxy setup
            ##############################################################################################################
            # setup for intrinsic correlations
            if alignment == True:
                # AD: Will probably be removed after some point when we get all the Bnl terms for IA added!
                # load the 2h (effective) amplitude of the alignment signal from the data block. 
            # This already includes the luminosity dependence if set. Double array [nz].
                alignment_gi=block[f'ia_large_scale_alignment{suffix}', 'alignment_gi']
                alignment_amplitude_2h, alignment_amplitude_2h_II, C1 = pk_lib.compute_two_halo_alignment(alignment_gi, pop_name,
                                                                                            growth_factor, mean_density0)
                # ============================================================================== #
                # One halo alignment
                # ============================================================================== #
                # load the satellite density run w(k|m) for a perfect 3d radial alignment projected along the line of sight
                # it can either be constant or radial dependent -> this is computed in the wkm module, 
                # including the amplitude of the
                # signal (but not its luminosity dependence, which is a separate factor, see above)
                wkm = pk_lib.get_satellite_alignment(block, k_vec, mass, z_vec, pop_name)
                # preparing the central and satellite terms
                if block[f'ia_small_scale_alignment{pop_name}', 'instance'] == 'halo_mass':
                    beta_sat = block[f'ia_small_scale_alignment{pop_name}', 'beta_sat']
                    M_pivot  = block[f'ia_small_scale_alignment{pop_name}', 'M_pivot']
                    s_align_profile = pk_lib.satellite_alignment_profile_grid_halo(Nsat, numdensat, f_sat, wkm,
                                                                                beta_sat,  M_pivot, mass_avg)
                else:
                    s_align_profile = pk_lib.satellite_alignment_profile(Nsat, numdensat, f_sat, wkm)
                if block[f'ia_large_scale_alignment{pop_name}', 'instance'] == 'halo_mass':
                    beta    = block[f'ia_large_scale_alignment{pop_name}', 'beta']
                    M_pivot = block[f'ia_large_scale_alignment{pop_name}', 'M_pivot']
                    c_align_profile = pk_lib.central_alignment_profile_grid_halo(mass, growth_factor,
                                                                                f_cen, C1, beta,  M_pivot, mass_avg)
                else:
                    c_align_profile = pk_lib.central_alignment_profile(mass, scale_factor, growth_factor, f_cen, C1)
                # TODO: does this need the A_term?
                I_c_align_term = pk_lib.Ig_align_term(mass, c_align_profile, b_dm, dn_dlnm, mean_density0, A_term)
                I_s_align_term = pk_lib.Ig_align_term(mass, s_align_profile, b_dm, dn_dlnm, mean_density0, A_term)
                if bnl == True:
                    if p_mI == True:
                        I_NL_ia_cm = pk_lib.I_NL(mass, mass, c_align_profile, matter_profile, b_dm, b_dm, 
                            dn_dlnm, dn_dlnm, A_term, mean_density0, beta_interp)
                        I_NL_ia_sm = pk_lib.I_NL(mass, mass, s_align_profile, matter_profile, b_dm, b_dm, 
                            dn_dlnm, dn_dlnm,  A_term, mean_density0, beta_interp)
            
                    if p_II == True:
                        I_NL_ia_cc = pk_lib.I_NL(mass, mass, c_align_profile, c_align_profile, b_dm, b_dm, 
                            dn_dlnm, dn_dlnm, A_term, mean_density0, beta_interp)
                        I_NL_ia_cs = pk_lib.I_NL(mass, mass, c_align_profile, s_align_profile, b_dm, b_dm, 
                            dn_dlnm, dn_dlnm, A_term, mean_density0, beta_interp)
                        I_NL_ia_ss = pk_lib.I_NL(mass, mass, s_align_profile, s_align_profile, b_dm, b_dm, 
                            dn_dlnm, dn_dlnm, A_term, mean_density0, beta_interp)
            
                    if p_gI == True:
                        I_NL_ia_gc = pk_lib.I_NL(mass, mass, c_align_profile, profile_c, b_dm, b_dm, 
                            dn_dlnm, dn_dlnm, A_term, mean_density0, beta_interp)
                        I_NL_ia_gs = pk_lib.I_NL(mass, mass, s_align_profile, profile_s, b_dm, b_dm, 
                            dn_dlnm, dn_dlnm, A_term, mean_density0, beta_interp)
            # end of IA setup
            ##############################################################################################################         
            # compute the power spectra and galaxy bias
            # TODO: check bg_halo_model
            
            if p_gg:
<<<<<<< HEAD
                if bnl:
                    pk_gg_1h, pk_gg_2h, pk_gg, bg_halo_model = pk_lib.compute_p_gg_bnl(block, k_vec, plin, z_vec, 
                    mass, dn_dlnm, profile_c, profile_s, I_c, I_s, I_NL_cs, I_NL_cc, I_NL_ss, mass_avg, poisson_type, one_halo_ktrunc)
                else:
                    pk_gg_1h, pk_gg_2h, pk_gg, bg_halo_model = pk_lib.compute_p_gg(block, k_vec, plin, z_vec, 
                            mass, dn_dlnm, profile_c, profile_s, I_c, I_s, mass_avg, poisson_type, one_halo_ktrunc, two_halo_ktrunc)
                #block.put_grid(f'galaxy_power_1h{suffix}', 'z', z_vec, 'k_h', k_vec, 'p_k', pk_gg_1h)
                #block.put_grid(f'galaxy_power_2h{suffix}', 'z', z_vec, 'k_h', k_vec, 'p_k', pk_gg_2h)
                block.put_grid(f'galaxy_power{suffix}', 'z', z_vec, 'k_h', k_vec, 'p_k', pk_gg)
                #block.put_grid(f'galaxy_linear_bias{suffix}', 'z', z_vec, 'k_h', k_vec, 'galaxybiastotal', bg_halo_model)
    
            if p_gm:
                if bnl:
                    pk_1h, pk_2h, pk_tot, galaxy_matter_linear_bias = pk_lib.compute_p_gm_bnl(block, k_vec, plin, z_vec, 
                        mass, dn_dlnm, profile_c, profile_s, matter_profile_1h, I_c, I_s, I_m, I_NL_cm, I_NL_sm, one_halo_ktrunc)
                else:
                    pk_1h, pk_2h, pk_tot, galaxy_matter_linear_bias = pk_lib.compute_p_gm(block, k_vec, plin, z_vec, 
                        mass, dn_dlnm, profile_c, profile_s, matter_profile_1h, I_c, I_s, I_m, one_halo_ktrunc, two_halo_ktrunc)
                #block.put_grid(f'matter_galaxy_power_1h{suffix}', 'z', z_vec, 'k_h', k_vec, 'p_k', pk_1h)
                #block.put_grid(f'matter_galaxy_power_2h{suffix}', 'z', z_vec, 'k_h', k_vec, 'p_k', pk_2h)
=======
                # first check if the poisson distribution for the satellites is disturbed.
                if poisson_type == 'scalar':
                    poisson_par = {'poisson_type': poisson_type,
                        "poisson": block['pk_parameters', 'poisson']}
                elif poisson_type == 'power_law':
                    poisson_par = {'poisson_type': poisson_type,
                                    "poisson": block['pk_parameters', 'poisson'], 
                                    'M0': block['pk_parameters', 'M_0'],
                                    'slope' : block['pk_parameters', 'slope']}
                elif poisson_type != '':
                    raise ValueError(f'Not a recognised poission_type={poisson_type}. \
                                        Choose from scalar and power_law or the default value to avoid using this parameter.')
               
                if bnl: # If bnl is True use the beyond linear halo bias formalism
                    pk_gg_1h, pk_gg_2h, pk_gg, bg_linear = pk_lib.compute_p_gg_bnl(k_vec, plin, 
                        mass, dn_dlnm, profile_c, profile_s, I_c, I_s, I_NL_cs, I_NL_cc, I_NL_ss, 
                        mass_avg, poisson_par, one_halo_ktrunc)
                else: # If bnl is not ture then just use linear halo bias
                    pk_gg_1h, pk_gg_2h, pk_gg, bg_linear = pk_lib.compute_p_gg(k_vec, plin, 
                        mass, dn_dlnm, profile_c, profile_s, I_c, I_s, mass_avg, 
                        poisson_par, one_halo_ktrunc, two_halo_ktrunc)
                block.put_grid(f'galaxy_power{suffix}', 'z', z_vec, 'k_h', k_vec, 'p_k_1h', pk_gg_1h)
                block.put_grid(f'galaxy_power{suffix}', 'z', z_vec, 'k_h', k_vec, 'p_k_2h', pk_gg_2h)
                block.put_grid(f'galaxy_power{suffix}', 'z', z_vec, 'k_h', k_vec, 'p_k', pk_gg)
                block.put_grid(f'galaxy_linear_bias{suffix}', 'z', z_vec, 'k_h', k_vec, 'bg_linear', bg_linear)
            # end of p_gg
            if p_gm:
                if bnl:  # If bnl is True use the beyond linear halo bias formalism
                    pk_1h, pk_2h, pk_tot, bgm_linear = pk_lib.compute_p_gm_bnl(k_vec, plin, 
                        mass, dn_dlnm, profile_c, profile_s, matter_profile_1h, I_c, I_s, I_m, 
                        I_NL_cm, I_NL_sm, one_halo_ktrunc)
                else: # If bnl is not ture then just use linear halo bias
                    pk_1h, pk_2h, pk_tot, bgm_linear = pk_lib.compute_p_gm(k_vec, plin, 
                        mass, dn_dlnm, profile_c, profile_s, matter_profile_1h, I_c, I_s, I_m, 
                        one_halo_ktrunc, two_halo_ktrunc)
                block.put_grid(f'matter_galaxy_power{suffix}', 'z', z_vec, 'k_h', k_vec, 'p_k_1h', pk_1h)
                block.put_grid(f'matter_galaxy_power{suffix}', 'z', z_vec, 'k_h', k_vec, 'p_k_2h', pk_2h)
>>>>>>> 1ced84ad
                block.put_grid(f'matter_galaxy_power{suffix}', 'z', z_vec, 'k_h', k_vec, 'p_k', pk_tot)
                block.put_grid(f'galaxy_matter_linear_bias{suffix}', 'z', z_vec, 'k_h', k_vec, 
                               'bgm_linear', bgm_linear)
            # end of p_gm
    ########################################################################################################################
            # Intrinsic aligment power spectra (full halo model calculation)
            if fortuna:
                # Only used in Fortuna et al. 2021 implementation of IA power spectra
                # computes the effective power spectrum, mixing the linear and nonlinear ones:
                # Defaullt in Fortuna et al. 2021 is the non-linear power spectrum, so t_eff defaults to 0
                #
                # (1.-t_eff)*pnl + t_eff*plin
                #
                # load nonlinear power spectrum
                k_nl, p_nl = pk_lib.get_nonlinear_power_spectrum(block, z_vec)
                pnl = pk_lib.log_linear_interpolation_k(p_nl, k_nl, k_vec)
                t_eff = block.get_double('pk_parameters', 'linear_fraction_fortuna', default=0.0)
                pk_eff = (1.-t_eff)*pnl + t_eff*plin
            
            if p_II:
                if fortuna:
                    pk_II_1h, pk_II_2h, pk_II = pk_lib.compute_p_II_fortuna(k_vec, pk_eff,
                        mass, dn_dlnm, s_align_profile, alignment_amplitude_2h_II, 
                        f_cen, one_halo_ktrunc_ia, two_halo_ktrunc_ia)
                else:
                    if bnl:
                        pk_II_1h, pk_II_2h, pk_II = pk_lib.compute_p_II_bnl(k_vec, plin,
                            mass, dn_dlnm, s_align_profile, 
                            I_c_align_term, I_s_align_term, 
                            I_NL_ia_cc, I_NL_ia_cs, I_NL_ia_ss, 
                            one_halo_ktrunc_ia)
                    else:
<<<<<<< HEAD
                        pk_II_1h, pk_II_2h, pk_II = pk_lib.compute_p_II(block, k_vec, plin, z_vec, 
                            mass, dn_dlnm, c_align_profile, s_align_profile, I_c_align_term, I_s_align_term, one_halo_ktrunc_ia, two_halo_ktrunc_ia)
                #block.put_grid(f'intrinsic_power_1h{suffix}', 'z', z_vec, 'k_h', k_vec, 'p_k', pk_II_1h)
                #block.put_grid(f'intrinsic_power_2h{suffix}', 'z', z_vec, 'k_h', k_vec, 'p_k', pk_II_2h)
=======
                        pk_II_1h, pk_II_2h, pk_II = pk_lib.compute_p_II(k_vec, plin, 
                            mass, dn_dlnm, s_align_profile, 
                            I_c_align_term, I_s_align_term, 
                            one_halo_ktrunc_ia, two_halo_ktrunc_ia)
                block.put_grid(f'intrinsic_power{suffix}', 'z', z_vec, 'k_h', k_vec, 'p_k_1h', pk_II_1h)
                block.put_grid(f'intrinsic_power{suffix}', 'z', z_vec, 'k_h', k_vec, 'p_k_2h', pk_II_2h)
>>>>>>> 1ced84ad
                block.put_grid(f'intrinsic_power{suffix}', 'z', z_vec, 'k_h', k_vec, 'p_k', pk_II)
            #  end of p_II
            if p_gI:
                if fortuna:
                    pk_gI_1h, pk_gI_2h, pk_gI = pk_lib.compute_p_gI_fortuna(k_vec, pk_eff,
                        mass, dn_dlnm, profile_c, s_align_profile, I_c, alignment_amplitude_2h, one_halo_ktrunc_ia, two_halo_ktrunc_ia)
                else:
                    if bnl:
                        pk_gI_1h, pk_gI_2h, pk_gI = pk_lib.compute_p_gI_bnl(k_vec, plin,
                            mass, dn_dlnm, profile_c, s_align_profile, I_c, I_c_align_term, I_s_align_term, 
                            I_NL_ia_gc, I_NL_ia_gs, one_halo_ktrunc_ia)
                    else:
<<<<<<< HEAD
                        pk_gI_1h, pk_gI_2h, pk_gI = pk_lib.compute_p_gI(block, k_vec, plin, z_vec, 
                            mass, dn_dlnm, profile_c, c_align_profile, s_align_profile, I_c, I_c_align_term, I_s_align_term, one_halo_ktrunc_ia, two_halo_ktrunc_ia)
                #block.put_grid(f'galaxy_intrinsic_power_1h{suffix}', 'z', z_vec, 'k_h', k_vec, 'p_k', pk_gI_1h)
                #block.put_grid(f'galaxy_intrinsic_power_2h{suffix}', 'z', z_vec, 'k_h', k_vec, 'p_k', pk_gI_2h)
=======
                        pk_gI_1h, pk_gI_2h, pk_gI = pk_lib.compute_p_gI(k_vec, plin, 
                            mass, dn_dlnm, profile_c, s_align_profile, I_c, 
                            I_c_align_term, I_s_align_term, one_halo_ktrunc_ia, two_halo_ktrunc_ia)
                block.put_grid(f'galaxy_intrinsic_power{suffix}', 'z', z_vec, 'k_h', k_vec, 'p_k_1h', pk_gI_1h)
                block.put_grid(f'galaxy_intrinsic_power{suffix}', 'z', z_vec, 'k_h', k_vec, 'p_k_2h', pk_gI_2h)
>>>>>>> 1ced84ad
                block.put_grid(f'galaxy_intrinsic_power{suffix}', 'z', z_vec, 'k_h', k_vec, 'p_k', pk_gI)
            #  end of p_gI
            if p_mI:
                if fortuna:
                    pk_mI_1h, pk_mI_2h, pk_mI = pk_lib.compute_p_mI_fortuna(k_vec, pk_eff,
                        mass, dn_dlnm, matter_profile_1h, s_align_profile, alignment_amplitude_2h, 
                        f_cen, one_halo_ktrunc_ia, two_halo_ktrunc_ia)
                else:
                    if bnl:
                        pk_mI_1h, pk_mI_2h, pk_mI = pk_lib.compute_p_mI_bnl(k_vec, plin, 
                            mass, dn_dlnm, matter_profile_1h, s_align_profile, I_m, I_c_align_term, I_s_align_term, 
                            I_NL_ia_cm, I_NL_ia_sm, one_halo_ktrunc_ia)
                    else:
<<<<<<< HEAD
                        pk_mI_1h, pk_mI_2h, pk_mI = pk_lib.compute_p_mI(block, k_vec, plin, z_vec, 
                            mass, dn_dlnm, matter_profile_1h, c_align_profile, s_align_profile, I_m, I_c_align_term, I_s_align_term, one_halo_ktrunc_ia, two_halo_ktrunc_ia)
                #block.put_grid(f'matter_intrinsic_power_1h{suffix}', 'z', z_vec, 'k_h', k_vec, 'p_k', pk_mI_1h)
                #block.put_grid(f'matter_intrinsic_power_2h{suffix}', 'z', z_vec, 'k_h', k_vec, 'p_k', pk_mI_2h)
=======
                        pk_mI_1h, pk_mI_2h, pk_mI = pk_lib.compute_p_mI(k_vec, plin, 
                            mass, dn_dlnm, matter_profile_1h, s_align_profile, I_m, I_c_align_term, I_s_align_term,
                            one_halo_ktrunc_ia, two_halo_ktrunc_ia)
                block.put_grid(f'matter_intrinsic_power{suffix}', 'z', z_vec, 'k_h', k_vec, 'p_k_1h', pk_mI_1h)
                block.put_grid(f'matter_intrinsic_power{suffix}', 'z', z_vec, 'k_h', k_vec, 'p_k_2h', pk_mI_2h)
>>>>>>> 1ced84ad
                block.put_grid(f'matter_intrinsic_power{suffix}', 'z', z_vec, 'k_h', k_vec, 'p_k', pk_mI)
            #  end of p_mI
    return 0


def cleanup(config):
    # Usually python modules do not need to do anything here.
    # We just leave it in out of pedantic completeness.
    pass

<|MERGE_RESOLUTION|>--- conflicted
+++ resolved
@@ -259,14 +259,6 @@
                 pk_mm_1h, pk_mm_2h, pk_mm_tot = pk_lib.compute_p_mm_bnl(k_vec, plin, mass, dn_dlnm,
                                                                     matter_profile_1h_mm, I_m, I_NL_mm,
                                                                     one_halo_ktrunc)
-<<<<<<< HEAD
-            # save in the datablock
-            # TODO: change this after testing.
-        #block.put_grid('matter_1h_power', 'z', z_vec, 'k_h', k_vec, 'p_k', pk_mm_1h)
-        #block.put_grid('matter_2h_power', 'z', z_vec, 'k_h', k_vec, 'p_k', pk_mm_2h)
-        # block.put_grid('matter_power', 'z', z_vec, 'k_h', k_vec, 'p_k', pk_mm_tot)
-        block.put_grid('matter_power_nl', 'z', z_vec, 'k_h', k_vec, 'p_k', pk_mm_tot)
-=======
             else:
                 if mead_correction in ['feedback', 'nofeedback']:
                     sigma8_z = block['hmf', 'sigma8_z']
@@ -281,7 +273,6 @@
             block.put_grid('matter_power_nl', 'z', z_vec, 'k_h', k_vec, 'p_k_1h', pk_mm_1h)
             block.put_grid('matter_power_nl', 'z', z_vec, 'k_h', k_vec, 'p_k_2h', pk_mm_2h)
             block.put_grid('matter_power_nl', 'z', z_vec, 'k_h', k_vec, 'p_k', pk_mm_tot)
->>>>>>> 1ced84ad
     # end of matter
     ##############################################################################################################
     if (galaxy == True) or (alignment == True):
@@ -398,28 +389,6 @@
             # TODO: check bg_halo_model
             
             if p_gg:
-<<<<<<< HEAD
-                if bnl:
-                    pk_gg_1h, pk_gg_2h, pk_gg, bg_halo_model = pk_lib.compute_p_gg_bnl(block, k_vec, plin, z_vec, 
-                    mass, dn_dlnm, profile_c, profile_s, I_c, I_s, I_NL_cs, I_NL_cc, I_NL_ss, mass_avg, poisson_type, one_halo_ktrunc)
-                else:
-                    pk_gg_1h, pk_gg_2h, pk_gg, bg_halo_model = pk_lib.compute_p_gg(block, k_vec, plin, z_vec, 
-                            mass, dn_dlnm, profile_c, profile_s, I_c, I_s, mass_avg, poisson_type, one_halo_ktrunc, two_halo_ktrunc)
-                #block.put_grid(f'galaxy_power_1h{suffix}', 'z', z_vec, 'k_h', k_vec, 'p_k', pk_gg_1h)
-                #block.put_grid(f'galaxy_power_2h{suffix}', 'z', z_vec, 'k_h', k_vec, 'p_k', pk_gg_2h)
-                block.put_grid(f'galaxy_power{suffix}', 'z', z_vec, 'k_h', k_vec, 'p_k', pk_gg)
-                #block.put_grid(f'galaxy_linear_bias{suffix}', 'z', z_vec, 'k_h', k_vec, 'galaxybiastotal', bg_halo_model)
-    
-            if p_gm:
-                if bnl:
-                    pk_1h, pk_2h, pk_tot, galaxy_matter_linear_bias = pk_lib.compute_p_gm_bnl(block, k_vec, plin, z_vec, 
-                        mass, dn_dlnm, profile_c, profile_s, matter_profile_1h, I_c, I_s, I_m, I_NL_cm, I_NL_sm, one_halo_ktrunc)
-                else:
-                    pk_1h, pk_2h, pk_tot, galaxy_matter_linear_bias = pk_lib.compute_p_gm(block, k_vec, plin, z_vec, 
-                        mass, dn_dlnm, profile_c, profile_s, matter_profile_1h, I_c, I_s, I_m, one_halo_ktrunc, two_halo_ktrunc)
-                #block.put_grid(f'matter_galaxy_power_1h{suffix}', 'z', z_vec, 'k_h', k_vec, 'p_k', pk_1h)
-                #block.put_grid(f'matter_galaxy_power_2h{suffix}', 'z', z_vec, 'k_h', k_vec, 'p_k', pk_2h)
-=======
                 # first check if the poisson distribution for the satellites is disturbed.
                 if poisson_type == 'scalar':
                     poisson_par = {'poisson_type': poisson_type,
@@ -457,7 +426,6 @@
                         one_halo_ktrunc, two_halo_ktrunc)
                 block.put_grid(f'matter_galaxy_power{suffix}', 'z', z_vec, 'k_h', k_vec, 'p_k_1h', pk_1h)
                 block.put_grid(f'matter_galaxy_power{suffix}', 'z', z_vec, 'k_h', k_vec, 'p_k_2h', pk_2h)
->>>>>>> 1ced84ad
                 block.put_grid(f'matter_galaxy_power{suffix}', 'z', z_vec, 'k_h', k_vec, 'p_k', pk_tot)
                 block.put_grid(f'galaxy_matter_linear_bias{suffix}', 'z', z_vec, 'k_h', k_vec, 
                                'bgm_linear', bgm_linear)
@@ -490,19 +458,12 @@
                             I_NL_ia_cc, I_NL_ia_cs, I_NL_ia_ss, 
                             one_halo_ktrunc_ia)
                     else:
-<<<<<<< HEAD
-                        pk_II_1h, pk_II_2h, pk_II = pk_lib.compute_p_II(block, k_vec, plin, z_vec, 
-                            mass, dn_dlnm, c_align_profile, s_align_profile, I_c_align_term, I_s_align_term, one_halo_ktrunc_ia, two_halo_ktrunc_ia)
-                #block.put_grid(f'intrinsic_power_1h{suffix}', 'z', z_vec, 'k_h', k_vec, 'p_k', pk_II_1h)
-                #block.put_grid(f'intrinsic_power_2h{suffix}', 'z', z_vec, 'k_h', k_vec, 'p_k', pk_II_2h)
-=======
                         pk_II_1h, pk_II_2h, pk_II = pk_lib.compute_p_II(k_vec, plin, 
                             mass, dn_dlnm, s_align_profile, 
                             I_c_align_term, I_s_align_term, 
                             one_halo_ktrunc_ia, two_halo_ktrunc_ia)
                 block.put_grid(f'intrinsic_power{suffix}', 'z', z_vec, 'k_h', k_vec, 'p_k_1h', pk_II_1h)
                 block.put_grid(f'intrinsic_power{suffix}', 'z', z_vec, 'k_h', k_vec, 'p_k_2h', pk_II_2h)
->>>>>>> 1ced84ad
                 block.put_grid(f'intrinsic_power{suffix}', 'z', z_vec, 'k_h', k_vec, 'p_k', pk_II)
             #  end of p_II
             if p_gI:
@@ -515,18 +476,11 @@
                             mass, dn_dlnm, profile_c, s_align_profile, I_c, I_c_align_term, I_s_align_term, 
                             I_NL_ia_gc, I_NL_ia_gs, one_halo_ktrunc_ia)
                     else:
-<<<<<<< HEAD
-                        pk_gI_1h, pk_gI_2h, pk_gI = pk_lib.compute_p_gI(block, k_vec, plin, z_vec, 
-                            mass, dn_dlnm, profile_c, c_align_profile, s_align_profile, I_c, I_c_align_term, I_s_align_term, one_halo_ktrunc_ia, two_halo_ktrunc_ia)
-                #block.put_grid(f'galaxy_intrinsic_power_1h{suffix}', 'z', z_vec, 'k_h', k_vec, 'p_k', pk_gI_1h)
-                #block.put_grid(f'galaxy_intrinsic_power_2h{suffix}', 'z', z_vec, 'k_h', k_vec, 'p_k', pk_gI_2h)
-=======
                         pk_gI_1h, pk_gI_2h, pk_gI = pk_lib.compute_p_gI(k_vec, plin, 
                             mass, dn_dlnm, profile_c, s_align_profile, I_c, 
                             I_c_align_term, I_s_align_term, one_halo_ktrunc_ia, two_halo_ktrunc_ia)
                 block.put_grid(f'galaxy_intrinsic_power{suffix}', 'z', z_vec, 'k_h', k_vec, 'p_k_1h', pk_gI_1h)
                 block.put_grid(f'galaxy_intrinsic_power{suffix}', 'z', z_vec, 'k_h', k_vec, 'p_k_2h', pk_gI_2h)
->>>>>>> 1ced84ad
                 block.put_grid(f'galaxy_intrinsic_power{suffix}', 'z', z_vec, 'k_h', k_vec, 'p_k', pk_gI)
             #  end of p_gI
             if p_mI:
@@ -540,18 +494,11 @@
                             mass, dn_dlnm, matter_profile_1h, s_align_profile, I_m, I_c_align_term, I_s_align_term, 
                             I_NL_ia_cm, I_NL_ia_sm, one_halo_ktrunc_ia)
                     else:
-<<<<<<< HEAD
-                        pk_mI_1h, pk_mI_2h, pk_mI = pk_lib.compute_p_mI(block, k_vec, plin, z_vec, 
-                            mass, dn_dlnm, matter_profile_1h, c_align_profile, s_align_profile, I_m, I_c_align_term, I_s_align_term, one_halo_ktrunc_ia, two_halo_ktrunc_ia)
-                #block.put_grid(f'matter_intrinsic_power_1h{suffix}', 'z', z_vec, 'k_h', k_vec, 'p_k', pk_mI_1h)
-                #block.put_grid(f'matter_intrinsic_power_2h{suffix}', 'z', z_vec, 'k_h', k_vec, 'p_k', pk_mI_2h)
-=======
                         pk_mI_1h, pk_mI_2h, pk_mI = pk_lib.compute_p_mI(k_vec, plin, 
                             mass, dn_dlnm, matter_profile_1h, s_align_profile, I_m, I_c_align_term, I_s_align_term,
                             one_halo_ktrunc_ia, two_halo_ktrunc_ia)
                 block.put_grid(f'matter_intrinsic_power{suffix}', 'z', z_vec, 'k_h', k_vec, 'p_k_1h', pk_mI_1h)
                 block.put_grid(f'matter_intrinsic_power{suffix}', 'z', z_vec, 'k_h', k_vec, 'p_k_2h', pk_mI_2h)
->>>>>>> 1ced84ad
                 block.put_grid(f'matter_intrinsic_power{suffix}', 'z', z_vec, 'k_h', k_vec, 'p_k', pk_mI)
             #  end of p_mI
     return 0
