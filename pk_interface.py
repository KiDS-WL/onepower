"""
Calculates 3D power spectra using the halo model approach: 
See section 2 of https://arxiv.org/pdf/2303.08752.pdf for details

P_uv = P^2h_uv + P^1h_uv  (1)

P^1h_uv (k) = int_0^infty dM Wu(M, k) Wv(M, k) n(M)  (2)

P^2h_uv (k) = int_0^infty int_0^infty dM1 dM2 Phh(M1, M2, k) Wu(M1, k) Wv(M2, k) n(M1) n(M2)  (3)

Wx are the profile of the fields, u and v, showing how they fit into haloes. 
n(M) is the halo mass function, quantifying the number of haloes of each mass, M.
Integrals are taken over halo mass. 

The halo-halo power spectrum can be written as,

Phh(M1,M2,k) = b(M1) b(M2) P^lin_mm(k) (1 + beta_nl(M1,M2,k)) (4)

In the vanilla halo model the 2-halo term is usually simplified by assuming that haloes are linearly biased with respect to matter.
This sets beta_nl to zero and effectively decouples the integrals in (3). Here we allow for both options to be calculated. 
If you want the option with beta_nl the beta_nl modules has to be run before this module. 

We truncate the 1-halo term so that it doesn't dominate at large scales.

Linear matter power spectrum needs to be provided as well. The halo_model_ingredients and hod modules (for everything but mm) 
need to be run before this. 

Current power spectra that we predict are 
mm: matter-matter
gg: galaxy-galaxy
gm: galaxy-matter

II: intrinsic-intrinsic alignments
gI: galaxy-intrinsic alignment
mI: matter-intrinsic alignment
"""

# TODO: extend this so that it can accept any profile.

# NOTE: no truncation (halo exclusion problem) applied!

from cosmosis.datablock import names, option_section

import numpy as np
from scipy.interpolate import interp1d

# from scipy.interpolate import interp2d, RegularGridInterpolator
# from collections import OrderedDict
# import sys
# import time

import numbers
import pk_lib



cosmo = names.cosmological_parameters


# TODO: change the name of this file and pk_lib file to make it clear what these do.

# [pk_bright]
# file= %(HM_PATH)s/pk_interface.py
# log_mass_min = %(logmassmin_def)s
# log_mass_max = %(logmassmax_def)s
# nmass = %(nmass_def)s
# zmin = %(zmin_def)s
# zmax = %(zmax_def)s
# nz = %(nz_def)s
# nk = %(nk_def)s
# pipeline = False
# p_mm = False
# p_mm_bnl = True
# p_gg = False
# p_gg_bnl = True
# p_gm = False
# p_gm_bnl = True
# p_gI = False
# p_mI = False
# p_II = False
# p_gI_bnl = False
# p_mI_bnl = False
# p_II_bnl = False
# two_halo_only = False
# hod_section_name = hod_KiDS_bright
# name = red
# poisson_type = scalar
# point_mass = True


def get_string_or_none(options, name, default):
    """
    A helper function to return a number or None explicitly from config files
    """
    if options.has_value(option_section, name):
        test_param = options.get(option_section, name)
        if isinstance(test_param, numbers.Number):
            param = options.get_double(option_section, name, default)
        if isinstance(test_param, str):
            str_in = options.get_string(option_section, name)
            if str_in == 'None':
                param = None
    else:
        param = options.get_double(option_section, name, default)

    if not isinstance(param, (numbers.Number, type(None))):
        raise ValueError(f'Parameter {name} is not an instance of a number or NoneType!')
    
    return param

##############################################################################################################################

def setup(options):

    # Read in the minimum and maximum halo mass
    # These are the same as the values that go into the halo model ingredients and the HOD sections, but they don't have to be.

    p_mm = options.get_bool(option_section, 'p_mm', default=False)
    p_gg = options.get_bool(option_section, 'p_gg', default=False)
    p_gm = options.get_bool(option_section, 'p_gm', default=False)
    p_gI = options.get_bool(option_section, 'p_gI', default=False)
    p_mI = options.get_bool(option_section, 'p_mI', default=False)
    p_II = options.get_bool(option_section, 'p_II', default=False)

    # These are the IA power as in Fortuna et al. 2021: Truncated NLA at high k + 1-halo term 
    p_gI_fortuna = options.get_bool(option_section, 'p_gI_fortuna', default=False)
    p_mI_fortuna = options.get_bool(option_section, 'p_mI_fortuna', default=False)
    p_II_fortuna = options.get_bool(option_section, 'p_II_fortuna', default=False)
    # If True uses beta_nl
    bnl     = options.get_bool(option_section, 'bnl', default=False)


    poisson_type  = options.get_string(option_section, 'poisson_type', default='')
    point_mass    = options.get_bool(option_section, 'point_mass', default=False)
    
    dewiggle      = options.get_bool(option_section, 'dewiggle', default=False)

    # Fortuna introduces a truncation of the 1-halo term at large scales to avoid the halo exclusion problem
    # and a truncation of the NLA 2-halo term at small scales to avoid double-counting of the 1-halo term
    # The user can change these values.
    one_halo_ktrunc_ia = get_string_or_none(options, 'one_halo_ktrunc_ia', default=4.0) # h/Mpc or None
    two_halo_ktrunc_ia = get_string_or_none(options, 'two_halo_ktrunc_ia', default=6.0) # h/Mpc or None
    # General truncation of non-IA terms:
    one_halo_ktrunc = get_string_or_none(options, 'one_halo_ktrunc', default=0.1) # h/Mpc or None
    two_halo_ktrunc = get_string_or_none(options, 'two_halo_ktrunc', default=2.0) # h/Mpc or None
    
    # initiate pipeline parameters
    matter = False
    galaxy = False
    alignment = False
    
    hod_section_name = options.get_string(option_section, 'hod_section_name')

    if (p_mI == True) and (p_mI_fortuna == True):
        raise Exception('Select either p_mI = True or p_mI_fortuna = True, \
                        both compute the matter-intrinsic power spectrum. \
                        p_mI_fortuna is the implementation used in Fortuna et al. 2021 paper.')
        
    if (p_II == True) and (p_II_fortuna == True):
        raise Exception('Select either p_II = True or p_II_fortuna = True, \
                        all compute the matter-intrinsic power spectrum. \
                        p_II_fortuna is the implementation used in Fortuna et al. 2021 paper.')
        
    if (p_gI == True) and (p_gI_fortuna == True):
        raise Exception('Select either p_gI = True or p_gI_fortuna = True, \
                        all compute the matter-intrinsic power spectrum. \
                        p_gI_fortuna i is the implementation used in Fortuna et al. 2021 paper.')

    if ((p_mm == True) or (p_gm == True) or (p_mI == True) or (p_mI_fortuna == True)):
        matter = True
    if (p_gg == True) or (p_gm == True) or (p_gI == True) or (p_mI == True) or (p_II == True) or \
        (p_gI_fortuna == True) or (p_mI_fortuna == True) or (p_II_fortuna == True):
        galaxy = True
    if (p_gI == True) or (p_mI == True) or (p_II == True) or \
        (p_gI_fortuna == True) or (p_mI_fortuna == True) or (p_II_fortuna == True):
        alignment = True

    population_name = options.get_string(option_section, 'output_suffix', default='').lower()
    if population_name != '':
        pop_name = f'_{population_name}'
    else:
        pop_name = ''
    

    # TODO: Check that moving use_mead doesn't couse a conflict
    # change this: generally not good practice to look into a different section other than option_section.
    # Since names can change in the ini file. For now moved it to this section
    # check_mead    = options.has_value('hmf_and_halo_bias', 'use_mead2020_corrections')
    check_mead    = options.has_value(option_section, 'use_mead2020_corrections')
    if check_mead:
        use_mead = options[option_section, 'use_mead2020_corrections']
        if use_mead == 'mead2020':
            mead_correction = 'nofeedback'
        elif use_mead == 'mead2020_feedback':
            mead_correction = 'feedback'
        elif use_mead == 'fit_feedback':
            mead_correction = 'fit'
            if not options.has_value(option_section, 'hod_section_name'):
                raise ValueError('To use the fit option for feedback that links HOD derived stellar mass fraction to the baryon \
                                  feedback one needs to provide the hod section name of used hod!')
        else:
            mead_correction = None
    else:
        mead_correction = None

    return p_mm, p_gg, p_gm, p_gI, p_mI, p_II, p_gI_fortuna, p_mI_fortuna, p_II_fortuna, \
           matter, galaxy, bnl, alignment, \
           one_halo_ktrunc, two_halo_ktrunc, one_halo_ktrunc_ia, two_halo_ktrunc_ia,\
           hod_section_name, mead_correction, dewiggle, point_mass, poisson_type, pop_name

def execute(block, config):

    p_mm, p_gg, p_gm, p_gI, p_mI, p_II, p_gI_fortuna, p_mI_fortuna, p_II_fortuna, \
    matter, galaxy, bnl, alignment,\
    one_halo_ktrunc, two_halo_ktrunc, one_halo_ktrunc_ia, two_halo_ktrunc_ia,\
    hod_section_name, mead_correction, dewiggle, point_mass, poisson_type, pop_name = config

<<<<<<< HEAD
    mean_density0 = block['density', 'mean_density0'] * np.ones(len(z_vec))
=======
    # load the halo mass, halo bias, mass and redshifts from the datablock
    dn_dlnm, b_dm, mass, z_vec = pk_lib.get_halo_functions(block)

    # Reads in the Fourier transform of the normalised dark matter halo profile 
    u_dm, u_sat, k_vec  = pk_lib.get_normalised_profile(block, mass, z_vec)

    nk = len(k_vec)
>>>>>>> 313d5448

    # Interpolates in z only
    k_vec_original, plin_original = pk_lib.get_linear_power_spectrum(block, z_vec)

    # Using log-linear extrapolation which works better with power spectra, not so impotant when interpolating. 
    plin = pk_lib.log_linear_interpolation_k(plin_original, k_vec_original, k_vec)

    # load growth factor and scale factor
    growth_factor, scale_factor = pk_lib.get_growth_factor(block, z_vec, k_vec)
<<<<<<< HEAD
    
    # Using log-linear extrapolation which works better with power spectra, not so impotant when interpolating.
    plin = pk_lib.log_linear_interpolation_k(plin_original, k_vec_original, k_vec)

    # Optionally de-wiggle linear power spectrum as in Mead 2020:
    if mead_correction in ['feedback', 'nofeedback'] or dewiggle == True:
        plin = pk_lib.dewiggle(plin, k_vec, block)

    # Only used in Fortuna et al. 2021 implementation of IA power spectra
    # computes the effective power spectrum, mixing the linear and nonlinear ones:
    # Defaullt in Fortuna et al. 2021 is the non-linear power spectrum, so t_eff defaults to 0
    #
    # (1.-t_eff)*pnl + t_eff*plin
    #
    # load nonlinear power spectrum
    k_nl, p_nl = pk_lib.get_nonlinear_power_spectrum(block, z_vec)
    pnl = pk_lib.log_linear_interpolation_k(p_nl, k_nl, k_vec)
    t_eff = block.get_double('pk_parameters', 'linear_fraction_fortuna', default=0.0)
    pk_eff = (1.-t_eff)*pnl + t_eff*plin

    # AD: The following two lines only used for testing, need to be removed later on!
    block.replace_grid('matter_power_nl_mead', 'z', z_vec, 'k_h', k_vec, 'p_k', pnl)
    #block.replace_grid('matter_power_nl', 'z', z_vec, 'k_h', k_vec, 'p_k', pnl)

    # TODO: Read mass from the ingredients
    # load the halo mass and bias functions from the datablock
    dn_dlnm, b_dm = pk_lib.get_halo_functions(block, mass, z_vec)
    # Reads in the Fourier transform of the normalised dark matter halo profile 
    u_dm, u_sat  = pk_lib.get_normalised_profile(block, k_vec, mass, z_vec)
=======
>>>>>>> 313d5448
    
    # Add the non-linear P_hh to the 2h term
    if bnl == True:
        # Reads beta_nl from the block
        if block.has_value('bnl', 'beta_interp'):
            beta_interp = block.get_double_array_nd('bnl', 'beta_interp')
        else:
            raise Exception("You've set bnl = True. Looked for beta_intep in bnl, but didn't find it. Run bnl_interface.py to set this up.\n")
        if beta_interp.shape == np.array([0.0]).shape:
            raise ValueError('Non-linear halo bias module bnl is not initialised, or you have deleted it too early! \
                This might be because you ran bnl_interface_delete.py before this module. \n')
                
    # Accounts for the missing low mass haloes in the integrals for the 2h term.
    # Assumes all missing mass is in haloes of mass M_min.
    # This is calculated separately for each redshift
    # TODO: check if this is needed for the IA section
    mean_density0 = block['density', 'mean_density0'] * np.ones(len(z_vec))
    A_term = pk_lib.missing_mass_integral(mass, b_dm, dn_dlnm, mean_density0)
    
    # f_nu = omega_nu/omega_m with the same length as redshift
    fnu     = block['cosmological_parameters', 'fnu'] * np.ones(len(z_vec))
    omega_c = block['cosmological_parameters', 'omega_c']
    omega_m = block['cosmological_parameters', 'omega_m']
    omega_b = block['cosmological_parameters', 'omega_b']
    
    # If matter auto or cross power spectra are set to True
    if matter == True:
        # 2h term integral for matter
        I_m = pk_lib.Im_term(mass, u_dm, b_dm, dn_dlnm, mean_density0, A_term)
        # Matter halo profile
        matter_profile = pk_lib.matter_profile(mass, mean_density0, u_dm, np.zeros_like(fnu))
        # TODO: Why is there a matter profile and a matter_profile_1h_mm?
        
        if mead_correction == 'feedback':
            log10T_AGN = block['halo_model_parameters', 'logT_AGN']
            matter_profile_1h_mm = pk_lib.matter_profile_with_feedback(mass, mean_density0, u_dm, z_vec, omega_c, omega_m, omega_b, log10T_AGN, fnu)
        elif mead_correction == 'fit':
            # Reads f_star_extended form the HOD section. Either need to use a conditional HOD to get this value or to put it in block some other way.
            fstar_mm = pk_lib.load_fstar_mm(block, hod_section_name, z_vec, mass)
            matter_profile_1h_mm = pk_lib.matter_profile_with_feedback_stellar_fraction_from_obs(mass, mean_density0, u_dm, z_vec, fstar_mm, omega_c, omega_m, omega_b, fnu)
        else:
            matter_profile_1h_mm = pk_lib.matter_profile(mass, mean_density0, u_dm, fnu)
            
        if bnl == True:
            # TODO: This one uses matter_profile not matter_profile_1h_mm. Shouldn't we use the same profile everywhere?
            # AD: No, I_NL and 2-halo functions should use the mater_profile, no 1h! The corrections applied do not hold true for 2h regime!
            I_NL_mm = pk_lib.I_NL(mass, mass, matter_profile, matter_profile,
                                b_dm, b_dm, dn_dlnm, dn_dlnm, k_vec,
                                z_vec, A_term, mean_density0, beta_interp)
    
        if p_mm == True and bnl == False:
            if mead_correction in ['feedback', 'nofeedback']:
                sigma8_z = block['hmf', 'sigma8_z']
                neff     = block['hmf', 'neff']
                pk_mm_1h, pk_mm_2h, pk_mm_tot = pk_lib.compute_p_mm_mead(k_vec, plin, z_vec, mass,
                                                                        dn_dlnm, matter_profile_1h_mm, 
                                                                        I_m, sigma8_z, neff)
            else:
                pk_mm_1h, pk_mm_2h, pk_mm_tot = pk_lib.compute_p_mm(k_vec, plin, z_vec, mass,
                                                                    dn_dlnm, matter_profile_1h_mm, I_m,
                                                                    one_halo_ktrunc, two_halo_ktrunc)
            # save in the datablock
            #block.put_grid('matter_1h_power', 'z', z_vec, 'k_h', k_vec, 'p_k', pk_mm_1h)
            #block.put_grid('matter_2h_power', 'z', z_vec, 'k_h', k_vec, 'p_k', pk_mm_2h)
            #block.put_grid('matter_power', 'z', z_vec, 'k_h', k_vec, 'p_k', pk_mm_tot)
            block.replace_grid('matter_power_nl', 'z', z_vec, 'k_h', k_vec, 'p_k', pk_mm_tot)
            
        if p_mm == True and bnl == True:
            pk_mm_1h_bnl, pk_mm_2h_bnl, pk_mm_tot_bnl = pk_lib.compute_p_mm_bnl(k_vec, plin, z_vec, mass, dn_dlnm,
                                                                                matter_profile_1h_mm, I_m, I_NL_mm,
                                                                                one_halo_ktrunc)
            # save in the datablock
            #block.put_grid('matter_1h_power', 'z', z_vec, 'k_h', k_vec, 'p_k', pk_mm_1h)
            #block.put_grid('matter_2h_power', 'z', z_vec, 'k_h', k_vec, 'p_k', pk_mm_2h)
            #block.put_grid('matter_power', 'z', z_vec, 'k_h', k_vec, 'p_k', pk_mm_tot)
            block.replace_grid('matter_power_nl', 'z', z_vec, 'k_h', k_vec, 'p_k', pk_mm_tot_bnl)

    if (galaxy == True) or (alignment == True):
        # TODO: metadata does not exist change this
        hod_bins = block[hod_section_name, 'nbins']
        
        for nb in range(0,hod_bins):
            if hod_bins != 1:
                suffix = f'{pop_name}_{nb+1}'
                suffix_hod = f'_{nb+1}'
            else:
                suffix = f'{pop_name}'
                suffix_hod = ''
                
            Ncen, Nsat, numdencen, numdensat, f_cen, f_sat, mass_avg, fstar = pk_lib.load_hods(block, hod_section_name, suffix_hod, z_vec, mass)
        
            if galaxy == True:
                # preparing the 1h term
                # TODO: check if Nsat and Ncen need to be in a grid with respect to z
                # Computes the profiles for centrals and satellites.
                # These are the W_u(M,k) functions in Asgari, Mead, Heymans 2023: 2303.08752
                # Centrals are assumed to be in the centre of the halo, therefore no need for the normalised profile, U.
                profile_c = pk_lib.central_profile(Ncen, numdencen, f_cen)
                profile_s = pk_lib.satellite_profile(Nsat, numdensat, f_sat, u_sat)
                # calculate the 2-halo integrals for centrals and satelites
                I_c = pk_lib.Ic_term(mass, profile_c, b_dm, dn_dlnm, nk)
                I_s = pk_lib.Is_term(mass, profile_s, b_dm, dn_dlnm)
                
                if mead_correction == 'fit' or point_mass == True:
                    # Include point mass and gas contribution to the GGL power spectrum, defined from HOD
                    # Maybe extend to input the mass per bin!
                    matter_profile_1h = pk_lib.matter_profile_with_feedback_stellar_fraction_from_obs(mass, mean_density0,
                                                                                                    u_dm, z_vec, fstar, 
                                                                                                    omega_c, omega_m, omega_b, fnu)
                else:
                    matter_profile_1h = matter_profile_1h_mm.copy()
                    
                if bnl == True:
                    if p_gg == True:
                        I_NL_cs = pk_lib.I_NL(mass, mass, profile_c, profile_s, b_dm, b_dm,
                            dn_dlnm, dn_dlnm, k_vec, z_vec, A_term, mean_density0, beta_interp)
                        I_NL_ss = pk_lib.I_NL(mass, mass, profile_s, profile_s, b_dm, b_dm,
                            dn_dlnm, dn_dlnm, k_vec, z_vec, A_term, mean_density0, beta_interp)
                        I_NL_cc = pk_lib.I_NL(mass, mass, profile_c, profile_c, b_dm, b_dm,
                            dn_dlnm, dn_dlnm, k_vec, z_vec, A_term, mean_density0, beta_interp)

                    if p_gm == True:
                        I_NL_cm = pk_lib.I_NL(mass, mass, profile_c, matter_profile, b_dm, b_dm,
                            dn_dlnm, dn_dlnm, k_vec, z_vec, A_term, mean_density0, beta_interp)
                        I_NL_sm = pk_lib.I_NL(mass, mass, profile_s, matter_profile, b_dm, b_dm,
                            dn_dlnm, dn_dlnm, k_vec, z_vec, A_term, mean_density0, beta_interp)
                
            if alignment == True:
                # AD: Will probably be removed after some point when we get all the Bnl terms for IA added!
                alignment_amplitude_2h, alignment_amplitude_2h_II, C1 = pk_lib.compute_two_halo_alignment(block, pop_name,
                                                                                            growth_factor, mean_density0)
                # ============================================================================== #
                # One halo alignment
                # ============================================================================== #
                # load the satellite density run w(k|m) for a perfect 3d radial alignment projected along the line of sight
                # it can either be constant or radial dependent -> this is computed in the wkm module, 
                # including the amplitude of the
                # signal (but not its luminosity dependence, which is a separate factor, see above)
                wkm = pk_lib.get_satellite_alignment(block, k_vec, mass, z_vec, pop_name)
                # preparing the central and satellite terms
                if block[f'ia_small_scale_alignment{pop_name}', 'instance'] == 'halo_mass':
                    beta_sat = block[f'ia_small_scale_alignment{pop_name}', 'beta_sat']
                    M_pivot  = block[f'ia_small_scale_alignment{pop_name}', 'M_pivot']
                    s_align_profile = pk_lib.satellite_alignment_profile_grid_halo(Nsat, numdensat, f_sat, wkm,
                                                                                beta_sat,  M_pivot, mass_avg)
                else:
                    s_align_profile = pk_lib.satellite_alignment_profile(Nsat, numdensat, f_sat, wkm)
                if block[f'ia_large_scale_alignment{pop_name}', 'instance'] == 'halo_mass':
                    beta    = block[f'ia_large_scale_alignment{pop_name}', 'beta']
                    M_pivot = block[f'ia_large_scale_alignment{pop_name}', 'M_pivot']
                    c_align_profile = pk_lib.central_alignment_profile_grid_halo(mass, scale_factor, growth_factor,
                                                                                f_cen, C1,beta,  M_pivot, mass_avg)
                else:
                    c_align_profile = pk_lib.central_alignment_profile(mass, scale_factor, growth_factor, f_cen, C1)
                # TODO: does this need the A_term?
                I_c_align_term = pk_lib.Ig_align_term(mass, c_align_profile, b_dm, dn_dlnm, mean_density0, A_term)
                I_s_align_term = pk_lib.Ig_align_term(mass, s_align_profile, b_dm, dn_dlnm, mean_density0, A_term)
                if bnl == True:
                    if p_mI == True:
                        I_NL_ia_cm = pk_lib.I_NL(mass, mass, c_align_profile, matter_profile, b_dm, b_dm, 
                            dn_dlnm, dn_dlnm, k_vec, z_vec, A_term, mean_density0, beta_interp)
                        I_NL_ia_sm = pk_lib.I_NL(mass, mass, s_align_profile, matter_profile, b_dm, b_dm, 
                            dn_dlnm, dn_dlnm, k_vec, z_vec, A_term, mean_density0, beta_interp)
            
                    if p_II == True:
                        I_NL_ia_cc = pk_lib.I_NL(mass, mass, c_align_profile, c_align_profile, b_dm, b_dm, 
                            dn_dlnm, dn_dlnm, k_vec, z_vec, A_term, mean_density0, beta_interp)
                        I_NL_ia_cs = pk_lib.I_NL(mass, mass, c_align_profile, s_align_profile, b_dm, b_dm, 
                            dn_dlnm, dn_dlnm, k_vec, z_vec, A_term, mean_density0, beta_interp)
                        I_NL_ia_ss = pk_lib.I_NL(mass, mass, s_align_profile, s_align_profile, b_dm, b_dm, 
                            dn_dlnm, dn_dlnm, k_vec, z_vec, A_term, mean_density0, beta_interp)
            
                    if p_gI == True:
                        I_NL_ia_gc = pk_lib.I_NL(mass, mass, c_align_profile, profile_c, b_dm, b_dm, 
                            dn_dlnm, dn_dlnm, k_vec, z_vec, A_term, mean_density0, beta_interp)
                        I_NL_ia_gs = pk_lib.I_NL(mass, mass, s_align_profile, profile_s, b_dm, b_dm, 
                            dn_dlnm, dn_dlnm, k_vec, z_vec, A_term, mean_density0, beta_interp)
                        
            # compute the power spectra
            if p_gg == True and bnl == False:
                pk_gg_1h, pk_gg_2h, pk_gg, bg_halo_model = pk_lib.compute_p_gg(block, k_vec, plin, z_vec, 
                            mass, dn_dlnm, profile_c, profile_s, I_c, I_s, mass_avg, poisson_type, one_halo_ktrunc, two_halo_ktrunc)
                #block.put_grid(f'galaxy_power_1h{suffix}', 'z', z_vec, 'k_h', k_vec, 'p_k', pk_gg_1h)
                #block.put_grid(f'galaxy_power_2h{suffix}', 'z', z_vec, 'k_h', k_vec, 'p_k', pk_gg_2h)
                block.put_grid(f'galaxy_power{suffix}', 'z', z_vec, 'k_h', k_vec, 'p_k', pk_gg)
                #block.put_grid(f'galaxy_linear_bias{suffix}', 'z', z_vec, 'k_h', k_vec, 'galaxybiastotal', bg_halo_model)

            if p_gg == True and bnl == True:
                pk_gg_1h_bnl, pk_gg_2h_bnl, pk_gg_bnl, bg_halo_model_bnl = pk_lib.compute_p_gg_bnl(block, k_vec, plin, z_vec, 
                    mass, dn_dlnm, profile_c, profile_s, I_c, I_s, I_NL_cs, I_NL_cc, I_NL_ss, mass_avg, poisson_type, one_halo_ktrunc)
                #block.put_grid(f'galaxy_power_1h{suffix}', 'z', z_vec, 'k_h', k_vec, 'p_k', pk_gg_1h_bnl)
                #block.put_grid(f'galaxy_power_2h{suffix}', 'z', z_vec, 'k_h', k_vec, 'p_k', pk_gg_2h_bnl)
                block.put_grid(f'galaxy_power{suffix}', 'z', z_vec, 'k_h', k_vec, 'p_k', pk_gg_bnl)
                #block.put_grid(f'galaxy_linear_bias{suffix}', 'z', z_vec, 'k_h', k_vec, 'galaxybiastotal', bg_halo_model)
    
            if p_gm == True and bnl == False:
                pk_1h, pk_2h, pk_tot, galaxy_matter_linear_bias = pk_lib.compute_p_gm(block, k_vec, plin, z_vec, 
                    mass, dn_dlnm, profile_c, profile_s, matter_profile_1h, I_c, I_s, I_m, one_halo_ktrunc, two_halo_ktrunc)
                #block.put_grid(f'matter_galaxy_power_1h{suffix}', 'z', z_vec, 'k_h', k_vec, 'p_k', pk_1h)
                #block.put_grid(f'matter_galaxy_power_2h{suffix}', 'z', z_vec, 'k_h', k_vec, 'p_k', pk_2h)
                block.put_grid(f'matter_galaxy_power{suffix}', 'z', z_vec, 'k_h', k_vec, 'p_k', pk_tot)
            
            if p_gm == True and bnl == True:
                pk_1h_bnl, pk_2h_bnl, pk_tot_bnl, galaxy_matter_linear_bias = pk_lib.compute_p_gm_bnl(block, k_vec, plin, z_vec, 
                    mass, dn_dlnm, profile_c, profile_s, matter_profile_1h, I_c, I_s, I_m, I_NL_cm, I_NL_sm, one_halo_ktrunc)
                #block.put_grid(f'matter_galaxy_power_1h{suffix}', 'z', z_vec, 'k_h', k_vec, 'p_k', pk_1h)
                #block.put_grid(f'matter_galaxy_power_2h{suffix}', 'z', z_vec, 'k_h', k_vec, 'p_k', pk_2h)
                block.put_grid(f'matter_galaxy_power{suffix}', 'z', z_vec, 'k_h', k_vec, 'p_k', pk_tot_bnl)
    
        
            # Intrinsic aligment power spectra (full halo model calculation)
            if p_II == True and bnl == False:
                pk_II_1h, pk_II_2h, pk_II = pk_lib.compute_p_II(block, k_vec, plin, z_vec, 
                    mass, dn_dlnm, c_align_profile, s_align_profile, I_c_align_term, I_s_align_term, one_halo_ktrunc_ia, two_halo_ktrunc_ia)
                #block.put_grid(f'intrinsic_power_1h{suffix}', 'z', z_vec, 'k_h', k_vec, 'p_k', pk_II_1h)
                #block.put_grid(f'intrinsic_power_2h{suffix}', 'z', z_vec, 'k_h', k_vec, 'p_k', pk_II_2h)
                block.put_grid(f'intrinsic_power{suffix}', 'z', z_vec, 'k_h', k_vec, 'p_k', pk_II)
            if p_gI == True and bnl == False:
                pk_gI_1h, pk_gI_2h, pk_gI = pk_lib.compute_p_gI(block, k_vec, plin, z_vec, 
                    mass, dn_dlnm, profile_c, c_align_profile, s_align_profile, I_c, I_c_align_term, I_s_align_term, one_halo_ktrunc_ia, two_halo_ktrunc_ia)
                block.put_grid(f'galaxy_intrinsic_power{suffix}', 'z', z_vec, 'k_h', k_vec, 'p_k', pk_gI)
            if p_mI == True and bnl == False:
                pk_mI_1h, pk_mI_2h, pk_mI = pk_lib.compute_p_mI(block, k_vec, plin, z_vec, 
                    mass, dn_dlnm, matter_profile_1h, c_align_profile, s_align_profile, I_m, I_c_align_term, I_s_align_term, one_halo_ktrunc_ia, two_halo_ktrunc_ia)
                #block.put_grid(f'matter_intrinsic_power_1h{suffix}', 'z', z_vec, 'k_h', k_vec, 'p_k', pk_GI_1h)
                #block.put_grid(f'matter_intrinsic_power_2h{suffix}', 'z', z_vec, 'k_h', k_vec, 'p_k', pk_GI_2h)
                block.put_grid(f'matter_intrinsic_power{suffix}', 'z', z_vec, 'k_h', k_vec, 'p_k', pk_mI)
            
            
            # Intrinsic aligment power spectra (full halo model calculation)
            if p_II == True and bnl == True:
                pk_II_1h_bnl, pk_II_2h_bnl, pk_II_bnl = pk_lib.compute_p_II_bnl(block, k_vec, plin, z_vec, 
                    mass, dn_dlnm, c_align_profile, s_align_profile, I_c_align_term, I_s_align_term, 
                    I_NL_ia_cc, I_NL_ia_cs, I_NL_ia_ss, one_halo_ktrunc_ia)
                #block.put_grid(f'intrinsic_power_1h{suffix}', 'z', z_vec, 'k_h', k_vec, 'p_k', pk_II_1h)
                #block.put_grid(f'intrinsic_power_2h{suffix}', 'z', z_vec, 'k_h', k_vec, 'p_k', pk_II_2h)
                block.put_grid(f'intrinsic_power{suffix}', 'z', z_vec, 'k_h', k_vec, 'p_k', pk_II_bnl)
            if p_gI == True and bnl == True:
                pk_gI_1h_bnl, pk_gI_2h_bnl, pk_gI_bnl = pk_lib.compute_p_gI_bnl(block, k_vec, plin, z_vec, 
                    mass, dn_dlnm, profile_c, c_align_profile, s_align_profile, I_c, I_c_align_term, I_s_align_term, 
                    I_NL_ia_gc, I_NL_ia_gs, one_halo_ktrunc_ia)
                block.put_grid(f'galaxy_intrinsic_power{suffix}', 'z', z_vec, 'k_h', k_vec, 'p_k', pk_gI_bnl)
            if p_mI == True and bnl == True:
                pk_mI_1h_bnl, pk_mI_2h_bnl, pk_mI_bnl = pk_lib.compute_p_mI_bnl(block, k_vec, plin, z_vec, 
                    mass, dn_dlnm, matter_profile_1h, c_align_profile, s_align_profile, I_m, I_c_align_term, I_s_align_term, 
                    I_NL_ia_cm, I_NL_ia_sm, one_halo_ktrunc_ia)
                #block.put_grid(f'matter_intrinsic_power_1h{suffix}', 'z', z_vec, 'k_h', k_vec, 'p_k', pk_GI_1h)
                #block.put_grid(f'matter_intrinsic_power_2h{suffix}', 'z', z_vec, 'k_h', k_vec, 'p_k', pk_GI_2h)
                block.put_grid(f'matter_intrinsic_power{suffix}', 'z', z_vec, 'k_h', k_vec, 'p_k', pk_mI_bnl)
            
            # Only used in Fortuna et al. 2021 implementation of IA power spectra
            # computes the effective power spectrum, mixing the linear and nonlinear ones:
            # Defaullt in Fortuna et al. 2021 is the non-linear power spectrum, so t_eff defaults to 0
            #
            # (1.-t_eff)*pnl + t_eff*plin
            #
            # load nonlinear power spectrum
            k_nl, p_nl = pk_lib.get_nonlinear_power_spectrum(block, z_vec)
            pnl = pk_lib.log_linear_interpolation_k(p_nl, k_nl, k_vec)
            t_eff = block.get_double('pk_parameters', 'linear_fraction_fortuna', default=0.0)
            pk_eff = (1.-t_eff)*pnl + t_eff*plin
            # Intrinsic aligment power spectra (implementation from Maria Cristina - 2h = LA/NLA mixture)
            if p_II_fortuna == True:
                pk_II_1h, pk_II_2h, pk_II = pk_lib.compute_p_II_fortuna(block, k_vec, pk_eff, z_vec,
                    mass, dn_dlnm, s_align_profile, alignment_amplitude_2h_II, f_cen, one_halo_ktrunc_ia, two_halo_ktrunc_ia)
                #block.put_grid(f'intrinsic_power_1h{suffix}', 'z', z_vec, 'k_h', k_vec, 'p_k', pk_II_1h)
                #block.put_grid(f'intrinsic_power_2h{suffix}', 'z', z_vec, 'k_h', k_vec, 'p_k', pk_II_2h)
                block.put_grid(f'intrinsic_power{suffix}', 'z', z_vec, 'k_h', k_vec, 'p_k', pk_II)
            if p_gI_fortuna == True:
                pk_gI_1h, pk_gI_2h, pk_gI = pk_lib.compute_p_gI_fortuna(block, k_vec, pk_eff, z_vec,
                    mass, dn_dlnm, profile_c, s_align_profile, I_c, alignment_amplitude_2h, one_halo_ktrunc_ia, two_halo_ktrunc_ia)
                block.put_grid(f'galaxy_intrinsic_power{suffix}', 'z', z_vec, 'k_h', k_vec, 'p_k', pk_gI)
            if p_mI_fortuna == True:
                pk_mI_1h, pk_mI_2h, pk_mI = pk_lib.compute_p_mI_fortuna(block, k_vec, pk_eff, z_vec,
                    mass, dn_dlnm, matter_profile_1h, s_align_profile, alignment_amplitude_2h, f_cen, one_halo_ktrunc_ia, two_halo_ktrunc_ia)
                #block.put_grid(f'matter_intrinsic_power_1h{suffix}', 'z', z_vec, 'k_h', k_vec, 'p_k', pk_mI_1h)
                #block.put_grid(f'matter_intrinsic_power_2h{suffix}', 'z', z_vec, 'k_h', k_vec, 'p_k', pk_mI_2h)
                block.put_grid(f'matter_intrinsic_power{suffix}', 'z', z_vec, 'k_h', k_vec, 'p_k', pk_mI)
                
    return 0


def cleanup(config):
    # Usually python modules do not need to do anything here.
    # We just leave it in out of pedantic completeness.
    pass

<|MERGE_RESOLUTION|>--- conflicted
+++ resolved
@@ -215,9 +215,6 @@
     one_halo_ktrunc, two_halo_ktrunc, one_halo_ktrunc_ia, two_halo_ktrunc_ia,\
     hod_section_name, mead_correction, dewiggle, point_mass, poisson_type, pop_name = config
 
-<<<<<<< HEAD
-    mean_density0 = block['density', 'mean_density0'] * np.ones(len(z_vec))
-=======
     # load the halo mass, halo bias, mass and redshifts from the datablock
     dn_dlnm, b_dm, mass, z_vec = pk_lib.get_halo_functions(block)
 
@@ -225,7 +222,6 @@
     u_dm, u_sat, k_vec  = pk_lib.get_normalised_profile(block, mass, z_vec)
 
     nk = len(k_vec)
->>>>>>> 313d5448
 
     # Interpolates in z only
     k_vec_original, plin_original = pk_lib.get_linear_power_spectrum(block, z_vec)
@@ -235,7 +231,6 @@
 
     # load growth factor and scale factor
     growth_factor, scale_factor = pk_lib.get_growth_factor(block, z_vec, k_vec)
-<<<<<<< HEAD
     
     # Using log-linear extrapolation which works better with power spectra, not so impotant when interpolating.
     plin = pk_lib.log_linear_interpolation_k(plin_original, k_vec_original, k_vec)
@@ -265,8 +260,6 @@
     dn_dlnm, b_dm = pk_lib.get_halo_functions(block, mass, z_vec)
     # Reads in the Fourier transform of the normalised dark matter halo profile 
     u_dm, u_sat  = pk_lib.get_normalised_profile(block, k_vec, mass, z_vec)
-=======
->>>>>>> 313d5448
     
     # Add the non-linear P_hh to the 2h term
     if bnl == True:
