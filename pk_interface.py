--- conflicted
+++ resolved
@@ -206,14 +206,13 @@
            ia_lum_dep_centrals, ia_lum_dep_satellites, two_halo_only, one_halo_ktrunc, two_halo_ktrunc,\
            hod_section_name, mead_correction, point_mass, poisson_type, pop_name
 
-<<<<<<< HEAD
 def get_satellite_alignment(block, k_vec, mass, z_vec, suffix):
     # here I am assuming that the redshifts used in wkm_module and the pk_module match!
     wkm = np.empty([z_vec.size, mass.size, k_vec.size])
     for jz in range(0,z_vec.size):
-        wkm_tmp = block['wkm','w_km_%d'%jz + suffix]
-        k_wkm   = block['wkm','k_h_%d'%jz+suffix]
-        mass_wkm = block['wkm','mass_%d'%jz+suffix]
+        wkm_tmp  = block['wkm',f'w_km_{jz}{suffix}']
+        k_wkm    = block['wkm',f'k_h_{jz}{suffix}']
+        mass_wkm = block['wkm',f'mass{jz}{suffix}']
         #CH: I've tested different approaches here and find interpolating log(w(k|m)/k^2) provides the best accuracy
         #given a low-resolution grid in logk and logm.
         lg_w_interp2d = RegularGridInterpolator((np.log10(k_wkm).T, np.log10(mass_wkm).T), np.log10(wkm_tmp/k_wkm**2).T, bounds_error=False, fill_value=None)
@@ -222,8 +221,6 @@
         wkm[jz] = 10**(lg_wkm_interpolated)*k_vec**2
     return wkm
 
-=======
->>>>>>> 698a6b44
 def execute(block, config):
 
     mass, nmass, z_vec, nz, nk, \
@@ -489,16 +486,7 @@
                     # it can either be constant or radial dependent -> this is computed in the wkm module, 
                     # including the amplitude of the
                     # signal (but not its luminosity dependence, which is a separate factor, see above)
-<<<<<<< HEAD
-                    wkm = get_satellite_alignment(block, k_vec, mass, z_vec, pop_name)
-
-                    #This is a useful output that can be usef to check how well the interpolation went:
-                    for jz in range(0,z_vec.size):
-                        block.put_grid( 'wkm_interpolated', 'mass_%d'%jz+suffix, mass, 'k_h_%d'%jz+suffix, k_vec, 'wkm_interp_%d'%jz+suffix, wkm[jz,:])
-
-=======
                     wkm = pk_lib.get_satellite_alignment(block, k_vec, mass, z_vec, pop_name)
->>>>>>> 698a6b44
                     # preparing the central and satellite terms
                     if block[f'ia_small_scale_alignment{pop_name}', 'instance'] == 'halo_mass':
                         beta_sat = block[f'ia_small_scale_alignment{pop_name}', 'beta_sat']
@@ -573,114 +561,61 @@
                 # Intrinsic aligment power spectra (full halo model calculation)
                 if p_II == True and bnl == False:
                     pk_II_1h, pk_II_2h, pk_II = pk_lib.compute_p_II(block, k_vec, plin, z_vec, 
-<<<<<<< HEAD
                         mass, dn_dlnm, c_align_profile, s_align_profile, I_c_align_term, I_s_align_term, one_halo_ktrunc)
-                    #block.put_grid('intrinsic_power_1h' + pop_name, 'z', z_vec, 'k_h', k_vec, 'p_k', pk_II_1h)
-                    #block.put_grid('intrinsic_power_2h' + pop_name, 'z', z_vec, 'k_h', k_vec, 'p_k', pk_II_2h)
-                    block.put_grid('intrinsic_power' + pop_name, 'z', z_vec, 'k_h', k_vec, 'p_k', pk_II)
-                if p_gI == True and bnl == False:
-                    pk_gI_1h, pk_gI_2h, pk_gI = pk_lib.compute_p_gI(block, k_vec, plin, z_vec, 
-                        mass, dn_dlnm, profile_c, c_align_profile, s_align_profile, I_c, I_c_align_term, I_s_align_term, one_halo_ktrunc)
-                    block.put_grid('galaxy_intrinsic_power' + pop_name, 'z', z_vec, 'k_h', k_vec, 'p_k', pk_gI)
-                if p_mI == True and bnl == False:
-                    pk_mI_1h, pk_mI_2h, pk_mI = pk_lib.compute_p_mI(block, k_vec, plin, z_vec, 
-                       mass, dn_dlnm, matter_profile_1h, c_align_profile, s_align_profile, I_m, I_c_align_term, I_s_align_term, one_halo_ktrunc)
-                    #block.put_grid('matter_intrinsic_power_1h' + pop_name, 'z', z_vec, 'k_h', k_vec, 'p_k', pk_GI_1h)
-                    #block.put_grid('matter_intrinsic_power_2h' + pop_name, 'z', z_vec, 'k_h', k_vec, 'p_k', pk_GI_2h)
-                    block.put_grid('matter_intrinsic_power' + pop_name, 'z', z_vec, 'k_h', k_vec, 'p_k', pk_mI)
-=======
-                        mass, dn_dlnm, c_align_profile, s_align_profile, I_c_align_term, I_s_align_term)
                     #block.put_grid(f'intrinsic_power_1h{suffix}', 'z', z_vec, 'k_h', k_vec, 'p_k', pk_II_1h)
                     #block.put_grid(f'intrinsic_power_2h{suffix}', 'z', z_vec, 'k_h', k_vec, 'p_k', pk_II_2h)
                     block.put_grid(f'intrinsic_power{suffix}', 'z', z_vec, 'k_h', k_vec, 'p_k', pk_II)
                 if p_gI == True and bnl == False:
                     pk_gI_1h, pk_gI_2h, pk_gI = pk_lib.compute_p_gI(block, k_vec, plin, z_vec, 
-                        mass, dn_dlnm, profile_c, c_align_profile, s_align_profile, I_c, I_c_align_term, I_s_align_term)
+                        mass, dn_dlnm, profile_c, c_align_profile, s_align_profile, I_c, I_c_align_term, I_s_align_term, one_halo_ktrunc)
                     block.put_grid(f'galaxy_intrinsic_power{suffix}', 'z', z_vec, 'k_h', k_vec, 'p_k', pk_gI)
                 if p_mI == True and bnl == False:
                     pk_mI_1h, pk_mI_2h, pk_mI = pk_lib.compute_p_mI(block, k_vec, plin, z_vec, 
-                        mass, dn_dlnm, matter_profile_1h, c_align_profile, s_align_profile, I_m, I_c_align_term, I_s_align_term)
+                       mass, dn_dlnm, matter_profile_1h, c_align_profile, s_align_profile, I_m, I_c_align_term, I_s_align_term, one_halo_ktrunc)
                     #block.put_grid(f'matter_intrinsic_power_1h{suffix}', 'z', z_vec, 'k_h', k_vec, 'p_k', pk_GI_1h)
                     #block.put_grid(f'matter_intrinsic_power_2h{suffix}', 'z', z_vec, 'k_h', k_vec, 'p_k', pk_GI_2h)
                     block.put_grid(f'matter_intrinsic_power{suffix}', 'z', z_vec, 'k_h', k_vec, 'p_k', pk_mI)
->>>>>>> 698a6b44
                 
                 
                 # Intrinsic aligment power spectra (full halo model calculation)
                 if p_II == True and bnl == True:
                     pk_II_1h_bnl, pk_II_2h_bnl, pk_II_bnl = pk_lib.compute_p_II_bnl(block, k_vec, plin, z_vec, 
                         mass, dn_dlnm, c_align_profile, s_align_profile, I_c_align_term, I_s_align_term, 
-<<<<<<< HEAD
                         I_NL_ia_cc, I_NL_ia_cs, I_NL_ia_ss, one_halo_ktrunc)
-                    #block.put_grid('intrinsic_power_1h' + pop_name, 'z', z_vec, 'k_h', k_vec, 'p_k', pk_II_1h)
-                    #block.put_grid('intrinsic_power_2h' + pop_name, 'z', z_vec, 'k_h', k_vec, 'p_k', pk_II_2h)
-                    block.put_grid('intrinsic_power' + pop_name, 'z', z_vec, 'k_h', k_vec, 'p_k', pk_II_bnl)
-                if p_gI == True and bnl == True:
-                    pk_gI_1h_bnl, pk_gI_2h_bnl, pk_gI_bnl = pk_lib.compute_p_gI_bnl(block, k_vec, plin, z_vec, 
-                        mass, dn_dlnm, profile_c, c_align_profile, s_align_profile, I_c, I_c_align_term, I_s_align_term, 
-                        I_NL_ia_gc, I_NL_ia_gs, one_halo_ktrunc)
-                    block.put_grid('galaxy_intrinsic_power' + pop_name, 'z', z_vec, 'k_h', k_vec, 'p_k', pk_gI_bnl)
-                if p_mI == True and bnl == True:
-                    pk_mI_1h_bnl, pk_mI_2h_bnl, pk_mI_bnl = pk_lib.compute_p_mI_bnl(block, k_vec, plin, z_vec, 
-                        mass, dn_dlnm, matter_profile_1h, c_align_profile, s_align_profile, I_m, I_c_align_term, I_s_align_term, 
-                        I_NL_ia_cm, I_NL_ia_sm, one_halo_ktrunc)
-                    #block.put_grid('matter_intrinsic_power_1h' + pop_name, 'z', z_vec, 'k_h', k_vec, 'p_k', pk_mI_1h)
-                    #block.put_grid('matter_intrinsic_power_2h' + pop_name, 'z', z_vec, 'k_h', k_vec, 'p_k', pk_mI_2h)
-                    block.put_grid('matter_intrinsic_power' + pop_name, 'z', z_vec, 'k_h', k_vec, 'p_k', pk_mI_bnl)
-=======
-                        I_NL_ia_cc, I_NL_ia_cs, I_NL_ia_ss)
                     #block.put_grid(f'intrinsic_power_1h{suffix}', 'z', z_vec, 'k_h', k_vec, 'p_k', pk_II_1h)
                     #block.put_grid(f'intrinsic_power_2h{suffix}', 'z', z_vec, 'k_h', k_vec, 'p_k', pk_II_2h)
                     block.put_grid(f'intrinsic_power{suffix}', 'z', z_vec, 'k_h', k_vec, 'p_k', pk_II_bnl)
                 if p_gI == True and bnl == True:
                     pk_gI_1h_bnl, pk_gI_2h_bnl, pk_gI_bnl = pk_lib.compute_p_gI_bnl(block, k_vec, plin, z_vec, 
                         mass, dn_dlnm, profile_c, c_align_profile, s_align_profile, I_c, I_c_align_term, I_s_align_term, 
-                        I_NL_ia_gc, I_NL_ia_gs)
+                        I_NL_ia_gc, I_NL_ia_gs, one_halo_ktrunc)
                     block.put_grid(f'galaxy_intrinsic_power{suffix}', 'z', z_vec, 'k_h', k_vec, 'p_k', pk_gI_bnl)
                 if p_mI == True and bnl == True:
                     pk_mI_1h_bnl, pk_mI_2h_bnl, pk_mI_bnl = pk_lib.compute_p_mI_bnl(block, k_vec, plin, z_vec, 
                         mass, dn_dlnm, matter_profile_1h, c_align_profile, s_align_profile, I_m, I_c_align_term, I_s_align_term, 
-                        I_NL_ia_cm, I_NL_ia_sm)
-                    #block.put_grid(f'matter_intrinsic_power_1h{suffix}', 'z', z_vec, 'k_h', k_vec, 'p_k', pk_GI_1h)
-                    #block.put_grid(f'matter_intrinsic_power_2h{suffix}', 'z', z_vec, 'k_h', k_vec, 'p_k', pk_GI_2h)
+                        I_NL_ia_cm, I_NL_ia_sm, one_halo_ktrunc)
+                    #block.put_grid(f'matter_intrinsic_power_1h{suffix}', 'z', z_vec, 'k_h', k_vec, 'p_k', pk_mI_1h)
+                    #block.put_grid(f'matter_intrinsic_power_2h{suffix}', 'z', z_vec, 'k_h', k_vec, 'p_k', pk_mI_2h)
                     block.put_grid(f'matter_intrinsic_power{suffix}', 'z', z_vec, 'k_h', k_vec, 'p_k', pk_mI_bnl)
->>>>>>> 698a6b44
                 
                 
                 # Intrinsic aligment power spectra (implementation from Maria Cristina - 2h = LA/NLA mixture)
                 if p_II_mc == True:
                     pk_II_1h, pk_II_2h, pk_II = pk_lib.compute_p_II_mc(block, k_vec, pk_eff, z_vec, 
-<<<<<<< HEAD
                         mass, dn_dlnm, s_align_profile, alignment_amplitude_2h_II, f_cen, one_halo_ktrunc, two_halo_ktrunc)
-                    #block.put_grid('intrinsic_power_1h' + pop_name, 'z', z_vec, 'k_h', k_vec, 'p_k', pk_II_1h)
-                    #block.put_grid('intrinsic_power_2h' + pop_name, 'z', z_vec, 'k_h', k_vec, 'p_k', pk_II_2h)
-                    block.put_grid('intrinsic_power' + pop_name, 'z', z_vec, 'k_h', k_vec, 'p_k', pk_II)
-                if p_gI_mc == True:
-                    pk_gI_1h, pk_gI_2h, pk_gI = pk_lib.compute_p_gI_mc(block, k_vec, pk_eff, z_vec, 
-                        mass, dn_dlnm, profile_c, s_align_profile, I_c, alignment_amplitude_2h, one_halo_ktrunc, two_halo_ktrunc)
-                    block.put_grid('galaxy_intrinsic_power' + pop_name, 'z', z_vec, 'k_h', k_vec, 'p_k', pk_gI)
-                if p_mI_mc == True:
-                    pk_mI_1h, pk_mI_2h, pk_mI = pk_lib.compute_p_mI_mc(block, k_vec, pk_eff, z_vec, 
-                        mass, dn_dlnm, matter_profile_1h, s_align_profile, alignment_amplitude_2h, f_cen, one_halo_ktrunc, two_halo_ktrunc)
-                    #block.put_grid('matter_intrinsic_power_1h' + pop_name, 'z', z_vec, 'k_h', k_vec, 'p_k', pk_mI_1h)
-                    #block.put_grid('matter_intrinsic_power_2h' + pop_name, 'z', z_vec, 'k_h', k_vec, 'p_k', pk_mI_2h)
-                    block.put_grid('matter_intrinsic_power' + pop_name, 'z', z_vec, 'k_h', k_vec, 'p_k', pk_mI)
-=======
-                        mass, dn_dlnm, s_align_profile, alignment_amplitude_2h_II, f_cen)
                     #block.put_grid(f'intrinsic_power_1h{suffix}', 'z', z_vec, 'k_h', k_vec, 'p_k', pk_II_1h)
                     #block.put_grid(f'intrinsic_power_2h{suffix}', 'z', z_vec, 'k_h', k_vec, 'p_k', pk_II_2h)
                     block.put_grid(f'intrinsic_power{suffix}', 'z', z_vec, 'k_h', k_vec, 'p_k', pk_II)
                 if p_gI_mc == True:
                     pk_gI_1h, pk_gI_2h, pk_gI = pk_lib.compute_p_gI_mc(block, k_vec, pk_eff, z_vec, 
-                        mass, dn_dlnm, profile_c, s_align_profile, I_c, alignment_amplitude_2h)
+                        mass, dn_dlnm, profile_c, s_align_profile, I_c, alignment_amplitude_2h, one_halo_ktrunc, two_halo_ktrunc)
                     block.put_grid(f'galaxy_intrinsic_power{suffix}', 'z', z_vec, 'k_h', k_vec, 'p_k', pk_gI)
                 if p_mI_mc == True:
-                    pk_mI_1h, pk_mI_2h, pk_mI = pk_lib.compute_p_mI_mc(k_vec, pk_eff, z_vec, 
-                        mass, dn_dlnm, matter_profile_1h, s_align_profile, alignment_amplitude_2h, f_cen)
-                    #block.put_grid(f'matter_intrinsic_power_1h{suffix}', 'z', z_vec, 'k_h', k_vec, 'p_k', pk_GI_1h)
-                    #block.put_grid(f'matter_intrinsic_power_2h{suffix}', 'z', z_vec, 'k_h', k_vec, 'p_k', pk_GI_2h)
+                    pk_mI_1h, pk_mI_2h, pk_mI = pk_lib.compute_p_mI_mc(block, k_vec, pk_eff, z_vec, 
+                        mass, dn_dlnm, matter_profile_1h, s_align_profile, alignment_amplitude_2h, f_cen, one_halo_ktrunc, two_halo_ktrunc)
+                    #block.put_grid(f'matter_intrinsic_power_1h{suffix}', 'z', z_vec, 'k_h', k_vec, 'p_k', pk_mI_1h)
+                    #block.put_grid(f'matter_intrinsic_power_2h{suffix}', 'z', z_vec, 'k_h', k_vec, 'p_k', pk_mI_2h)
                     block.put_grid(f'matter_intrinsic_power{suffix}', 'z', z_vec, 'k_h', k_vec, 'p_k', pk_mI)
->>>>>>> 698a6b44
                 
     return 0
 
