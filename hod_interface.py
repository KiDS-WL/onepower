--- conflicted
+++ resolved
@@ -91,16 +91,11 @@
         else:
             nbins = len(obs_min)
         
-<<<<<<< HEAD
-        z_bins = np.array([np.linspace(zmin_i, zmax_i, nz) for zmin_i, zmax_i in zip(zmin, zmax)])
-        #z_bins_tmp = np.array([np.linspace(zmin_i, zmax_i, nz+1, endpoint=True) for zmin_i, zmax_i in zip(zmin, zmax)])
-        #z_bins = np.array([(b[1:] + b[:-1])/2 for b in z_bins_tmp])
-=======
         # Arrays using starting and end values of zmin and zmax 
         # TODO: Check if this is what we want
-        z_bins = np.array([np.linspace(zmin_i, zmax_i, nz, endpoint=True) for zmin_i, zmax_i in zip(zmin, zmax)])
+        z_bins = np.array([np.linspace(zmin_i, zmax_i, nz) for zmin_i, zmax_i in zip(zmin, zmax)])
+#       z_bins = np.array([np.linspace(zmin_i, zmax_i, nz, endpoint=True) for zmin_i, zmax_i in zip(zmin, zmax)])
         # This simply repeats the min and max values for the observables for all redshift bins
->>>>>>> c13fc620
         log_obs_min = np.array([np.repeat(obs_min_i,nz) for obs_min_i in obs_min])
         log_obs_max = np.array([np.repeat(obs_max_i,nz) for obs_max_i in obs_max])
 
