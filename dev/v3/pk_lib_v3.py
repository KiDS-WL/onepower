# Library of the power spectrum module

import sys
import numpy as np
from scipy.interpolate import interp1d, interp2d, interpn
from astropy.cosmology import FlatLambdaCDM
import astropy.units as u
from scipy.integrate import quad, simps, trapz
from scipy.interpolate import RegularGridInterpolator
import math
from scipy.special import erf
from itertools import count
import time
#import timing
<<<<<<< HEAD
=======
from darkmatter_lib import compute_u_dm, radvir_from_mass
import dill as pickle
from dark_emulator import darkemu
>>>>>>> d0b68f56


def one_halo_truncation(k_vec):
    k_star = 0.1
    return 1.-np.exp(-(k_vec/k_star)**2.)

def two_halo_truncation(k_vec):
    k_trunc = 2.0
    return 0.5*(1.0+(erf(-(k_vec-k_trunc))))

def two_halo_truncation_ia(k_vec):
    k_trunc = 6.0
    return np.exp(-(k_vec/k_trunc)**2.)
 
def one_halo_truncation_ia(k_vec):
    k_star = 4.0
    return 1.-np.exp(-(k_vec/k_star)**2.) 

def compute_2h_term(plin, I1, I2):
    '''
    The 2h term of the power spectrum. All of the possible power spectra have the same structure at large scales:
    P_2h,XY (k,z) = P(k,z)_lin I_X(k,z) I_Y(k,z)
    where I_X and I_Y are integrals, specific for each quantity (with X, Y = {matter, galaxy} )
    :param plin: array 2d, linear power spectrum in input
    :param I1: array 2d
    :param I2: array 2d
    :return: array 2d
    '''
    return plin * I1 * I2

def compute_1h_term(factor_1, factor_2, mass, dn_dlnm_z):
    '''
    The 1h term of the power spectrum. All of the possible power spectra have the same structure at small scales:
    \int f_X(k,z|M) f_Y(k,z|M) n(M) dM
    where X,Y = {matter, galaxy, intrinsic alignment}
    for example: f_matter = (M/rho_m) u(k,z|M)
    :param factor_1: array 1d (nmass), the given f_X for fixed value of k and z
    :param factor_2: array 1d (nmass), the given f_Y for fixed value of k and z
    :param mass: array 1d (nmass)
    :param dn_dlnm_z: array 1d (nmass), the halo mass function at the given redshift z
    :return: scalar, the integral along the mass axis
    '''
    integrand = factor_1 * factor_2 * dn_dlnm_z / mass
    sum_1h = simps(integrand, mass)
    return sum_1h


# -------------------------------------------------------------------------------------------------------------------- #
# One halo functions
# -------------------------------------------------------------------------------------------------------------------- #

# The f_X,Y factors that enters into the power spectra (analytical expression)
# Args : scalars
# Return: scalar

# matter
def compute_matter_factor(mass, mean_density0, u_dm):
    return (mass / mean_density0) * u_dm
# central galaxy (position)
def compute_central_galaxy_factor(Ncen, numdenscen, f_c):
    return f_c * Ncen / numdenscen
# satellite galaxy (position)
def compute_satellite_galaxy_factor(Nsat, numdenssat, f_s, u_gal):
    return f_s * Nsat * u_gal / numdenssat
# satellite galaxy (alignment)
def compute_satellite_galaxy_alignment_factor(Nsat, numdenssat, f_s, wkm_sat):
    return f_s * Nsat * wkm_sat / numdenssat

# Compute the grid in z, k, and M of the quantities described above
# Args:
# Return:

# matter
def prepare_matter_factor_grid(mass, mean_density0, u_dm):
    m_factor = compute_matter_factor(mass[np.newaxis, np.newaxis, :], mean_density0[:, np.newaxis, np.newaxis], u_dm)
    return m_factor

# clustering - satellites
def prepare_satellite_factor_grid(Nsat, numdensat, f_sat, u_gal, nz, nk, nmass):
    s_factor = np.empty([nz, nk, nmass])
    #for jz in range(0, nz):
    #    for ik in range(0, nk):
    #        s_factor[jz, ik, :] = compute_satellite_galaxy_factor(Nsat[jz, :], numdensat[jz], f_sat[jz],
    #                                                              u_gal[jz, ik, :])
    s_factor = compute_satellite_galaxy_factor(Nsat[:,np.newaxis,:], numdensat[:,np.newaxis,np.newaxis], f_sat[:,np.newaxis,np.newaxis], u_gal)
    return s_factor

# clustering - centrals
def prepare_central_factor_grid(Ncen, numdencen, f_cen):
    #c_factor = np.array([compute_central_galaxy_factor(Ncen_z, numdencen_z, f_cen_z) for Ncen_z, numdencen_z, f_cen_z in
    #                     zip(Ncen, numdencen, f_cen)])
    c_factor = compute_central_galaxy_factor(Ncen, numdencen[:,np.newaxis], f_cen[:,np.newaxis])
    return c_factor

# alignment - satellites
def prepare_satellite_alignment_factor_grid(mass, Nsat, numdensat, f_sat, wkm, gamma_1h, nz, nk, nmass):
    '''
    Prepare the grid in z, k and mass for the satellite alignment
    f_sat/n_sat N_sat gamma_hat(k,M)
    where gamma_hat(k,M) is the Fourier transform of the density weighted shear, i.e. the radial dependent power law
    times the NFW profile, here computed by the module wkm, while gamma_1h is only the luminosity dependence factor.
    :param mass:
    :param Nsat:
    :param numdensat:
    :param f_sat:
    :param wkm:
    :param gamma_1h:
    :param nz:
    :param nk:
    :param nmass:
    :return:
    '''
    #s_align_factor = np.array([[compute_satellite_galaxy_alignment_factor(Nsat[jz, :], numdensat[jz],
    #                                                                      f_sat[jz], wkm[jz, :, ik])
    #                            for ik in range(0,nk)] for jz in range(0,nz)])
    s_align_factor = compute_satellite_galaxy_alignment_factor(Nsat[:,np.newaxis,:], numdensat[:,np.newaxis,np.newaxis], f_sat[:,np.newaxis,np.newaxis], wkm.transpose(0,2,1))
    #s_align_factor *= gamma_1h[:, np.newaxis, np.newaxis]
    '''
    s_align_factor = np.empty([nz, nk, nmass])
    for jz in range(0, nz):
        for ik in range(0, nk):
            s_align_factor[jz, ik, :] = compute_satellite_galaxy_alignment_factor(Nsat[jz, :], numdensat[jz], f_sat[jz],
                                                                                  wkm[jz, :, ik])
        s_align_factor[jz] *= gamma_1h[jz]
    '''
    #print('s_align_factor successfully computed!')
    return s_align_factor

# -------------------------------------------------------------------------------------------------------------------- #
# Two halo functions
# -------------------------------------------------------------------------------------------------------------------- #

# The I_X,Y integrals that enters into the 2h - power spectra (analytical expression)
# Args : scalars
# Return: scalar

def compute_Im_term(mass, u_dm, b_dm, dn_dlnm, mean_density0):
    # AD: check what happens if u_dm is removed. For considered k-ranges removing it should be fine.
    integrand_m1 = b_dm * dn_dlnm * (1. / mean_density0)
    integrand_m2 = b_dm * dn_dlnm * u_dm * (1. / mean_density0)
    I_m1 = 1. - simps(integrand_m1, mass)
    I_m2 = simps(integrand_m2, mass)
    I_m = I_m1 + I_m2
    return I_m

def compute_Ig_term(factor_1, mass, dn_dlnm_z, b_m):
    integrand = factor_1 * b_m * dn_dlnm_z / mass
    I_g = simps(integrand, mass)
    return I_g

def compute_I_NL_term(k_i, z_j, factor_1, factor_2, b_1, b_2, mass_1, mass_2, dn_dlnm_z_1, dn_dlnm_z_2, interpolation, B_NL_interp, emulator):
    
    B_NL_k_z = np.zeros((mass_1.size, mass_2.size))
    indices = np.vstack(np.meshgrid(np.arange(mass_1.size),np.arange(mass_2.size))).reshape(2,-1).T
    values = np.vstack(np.meshgrid(np.log10(mass_1), np.log10(mass_2))).reshape(2,-1).T

    if interpolation==True:
        for i,val in enumerate(values):
            if val[0]<val[1]: #do not duplicate masses
                B_NL_k_z[indices[i,0], indices[i,1]] = B_NL_k_z[indices[i,1], indices[i,0]]
            else:
                B_NL_k_z[indices[i,0], indices[i,1]] = B_NL_interp(np.insert(np.insert(val,0,z_j),3,k_i))
    else:
        if (k_i>0.08) or (k_i<0.74): #B_NL_k_z left as zero if outside range, may want to add extrapolation at some point
            for i,val in enumerate(values):
                if val[0]<val[1]: #do not duplicate masses
                    B_NL_k_z[indices[i,0], indices[i,1]] = B_NL_k_z[indices[i,1], indices[i,0]]
                else:
                    B_NL_k_z[indices[i,0], indices[i,1]] = compute_bnl_darkquest(z_j, val[0], val[1], k_i, emulator)

    integrand = B_NL_k_z * factor_1 * b_1 * dn_dlnm_z_1 / mass_1
    integral = simps(integrand, mass_1)
    integrand_2 = integral * factor_2 * b_2 * dn_dlnm_z_2 / mass_2
    I_NL = simps(integrand_2, mass_2)

    return I_NL

def compute_bnl_darkquest(z, log10M1, log10M2, k, emulator):
    M1 = 10.0**log10M1
    M2 = 10.0**log10M2
    P_hh = emulator.get_phh_mass(k, M1, M2, z)
    Pk_lin = emulator.get_pklin_from_z(k, z)
    
    klin = 0.02 #large k to calculate bias
    Pk_klin = emulator.get_pklin_from_z(np.array([klin]), z)
    bM1 = np.sqrt(emulator.get_phh_mass(klin, M1, M1, z)/Pk_klin)
    bM2 = np.sqrt(emulator.get_phh_mass(klin, M2, M2, z)/Pk_klin) 

    Bnl = P_hh/(bM1*bM2*Pk_lin) - 1.0
    return Bnl

def create_bnl_interpolation_function(emulator):
    M = np.logspace(12.0, 14.0, 5)
    k = np.logspace(-2.0, 1.5, 50) #50)
    z = np.linspace(0.0, 0.5, 5)
    
    beta_func = np.zeros((len(z), len(M), len(M), len(k)))
    #indices = np.vstack(np.meshgrid(np.arange(len(z)), np.arange(len(M)), np.arange(len(M)), np.arange(len(k)))).reshape(4,-1).T
    #values = np.vstack(np.meshgrid(z, np.log10(M), np.log10(M), np.log10(k))).reshape(4, -1).T
    indices = np.vstack(np.meshgrid(np.arange(len(z)), np.arange(len(M)), np.arange(len(M)))).reshape(3,-1).T
    values = np.vstack(np.meshgrid(z, np.log10(M), np.log10(M))).reshape(3, -1).T
  
    #for i, val in enumerate(values):
    #    beta_func[indices[i,0], indices[i,1], indices[i,2], indices[i,3]] = compute_bnl_darkquest(val[0], val[1], val[2], val[3], emulator)

    for i, val in enumerate(values):
        #print('values: ', val)
        #print('indices: ', indices[i,:])
        #print('k: ', indices[i,3])
        beta_func[indices[i,0], indices[i,1], indices[i,2], :] = compute_bnl_darkquest(val[0], val[1], val[2], k, emulator)


    beta_nl_interp = RegularGridInterpolator([z, np.log10(M), np.log10(M), k], beta_func, fill_value=None, bounds_error=False)
    return beta_nl_interp    

def prepare_Im_term(mass, u_dm, b_dm, dn_dlnm, mean_density0, nz, nk):
    #I_m_term = np.array([[compute_Im_term(mass, u_dm[jz, ik, :], b_dm[jz], dn_dlnm[jz], mean_density0[jz])
    #                      for ik in range(0,nk)] for jz in range(0,nz)])
    I_m_term = compute_Im_term(mass[np.newaxis,np.newaxis,:], u_dm, b_dm[:,np.newaxis,:], dn_dlnm[:,np.newaxis,:], mean_density0[:,np.newaxis,np.newaxis])
    return I_m_term

def prepare_Is_term(mass, s_factor, b_m, dn_dlnm, nz, nk):
    #I_s_term = np.array([[compute_Ig_term(s_factor[jz, ik], mass, dn_dlnm[jz], b_m[jz]) for ik in range(0,nk)] for jz in range(0,nz)])
    I_s_term = compute_Ig_term(s_factor, mass[np.newaxis,np.newaxis,:], dn_dlnm[:,np.newaxis,:], b_m[:,np.newaxis,:])
    return I_s_term

def prepare_Ic_term(mass, c_factor, b_m, dn_dlnm, nz, nk):
    #I_c_term = compute_Ig_term(c_factor, mass[np.newaxis,:], dn_dlnm, b_m)
    #I_c_term = np.empty([nz, nk])
    #for jz in range(0, nz):
    #    I_c_term[jz] = compute_Ig_term(c_factor[jz], mass, dn_dlnm[jz], b_m[jz])
    I_c_term = np.tile(np.array([compute_Ig_term(c_factor, mass[np.newaxis,:], dn_dlnm, b_m)]).T, [1,nk])
    return I_c_term

def prepare_I_NL_cs(mass, c_factor, s_factor, b_m, dn_dlnm, nz, nk, k_vec, z_vec, emulator, interpolation, beta_interp=None): #B_NL):
    print('preparing I_NL_cs')
    I_NL_cs = np.array([[compute_I_NL_term(k_vec[ik], z_vec[jz], c_factor[jz], s_factor[jz, ik], b_m[jz], b_m[jz], mass, mass, dn_dlnm[jz], dn_dlnm[jz], interpolation, beta_interp, emulator) for ik in range(0,nk)] for jz in range(0,nz)])
    print('nz: ', nz)
    print('I_NL_cs: ', I_NL_cs[0])
    return I_NL_cs

def prepare_I_NL_cc(mass, c_factor, b_m, dn_dlnm, nz, nk, k_vec, z_vec, emulator, interpolation, beta_interp=None):
    print('preparing I_NL_cc')
    I_NL_cc = np.array([[compute_I_NL_term(k_vec[ik], z_vec[jz], c_factor[jz], c_factor[jz], b_m[jz], b_m[jz], mass, mass, dn_dlnm[jz], dn_dlnm[jz], interpolation, beta_interp, emulator) for ik in range(0,nk)] for jz in range(0,nz)])
    print('I_NL_cc: ', I_NL_cc[0])
    return I_NL_cc

def prepare_I_NL_ss(mass, s_factor, b_m, dn_dlnm, nz, nk, k_vec, z_vec, emulator, interpolation, beta_interp=None):
    print('preparing I_NL_ss')
    I_NL_ss = np.array([[compute_I_NL_term(k_vec[ik], z_vec[jz], s_factor[jz, ik], s_factor[jz, ik], b_m[jz], b_m[jz], mass, mass, dn_dlnm[jz], dn_dlnm[jz], interpolation, beta_interp, emulator) for ik in range(0,nk)] for jz in range(0,nz)])
    print('I_NL_ss: ', I_NL_ss[0])
    return I_NL_ss

def prepare_I_NL_cm(mass, c_factor, m_factor, b_m, dn_dlnm, nz, nk, k_vec, z_vec, emulator, interpolation, beta_interp=None):
    print('preparing I_NL_cm')
    I_NL_cm = np.array([[compute_I_NL_term(k_vec[ik], z_vec[jz], c_factor[jz], m_factor[jz, ik], b_m[jz], b_m[jz], mass, mass, dn_dlnm[jz], dn_dlnm[jz], interpolation, beta_interp, emulator) for ik in range(0,nk)] for jz in range(0,nz)])
    return I_NL_cm 

def prepare_I_NL_sm(mass, s_factor, m_factor, b_m, dn_dlnm, nz, nk, k_vec, z_vec, emulator, interpolation, beta_interp=None):
    print('preparing I_NL_sm')
    I_NL_sm = np.array([[compute_I_NL_term(k_vec[ik], z_vec[jz], s_factor[jz, ik], m_factor[jz, ik], b_m[jz], b_m[jz], mass, mass, dn_dlnm[jz], dn_dlnm[jz], interpolation, beta_interp, emulator) for ik in range(0,nk)] for jz in range(0,nz)])
    return I_NL_sm

def compute_two_halo_alignment(block, suffix, nz, nk, growth_factor, mean_density0):
    '''
    The IA amplitude at large scales, including the IA prefactors.

    :param block: the CosmoSIS datablock
    :param suffix: str, name of the sample as in the option section
    :param nz: int, number of redshift bins
    :param nk: int, number of wave vector bins
    :param growth_factor: double array 2d (nz, nk), growth factor normalised to be 1 at z=0
    :param mean_density0: double, mean matter density of the Universe at redshift z=0
    Set in the option section.
    :return: double array 2d (nz, nk), double array 2d (nz, nk) : the large scale alignment amplitudes (GI and II)
    '''
    # linear alignment coefficients
    C1 = 5.e-14
    # load the 2h (effective) amplitude of the alignment signal from the data block. 
    # This already includes the luminosity dependence if set. Double array [nz].
    alignment_gi = block["ia_large_scale_alignment" + suffix, "alignment_gi"]
    #alignment_ii = block["ia_large_scale_alignment" + suffix, "alignment_ii"]
    alignment_amplitude_2h = np.empty([nz, nk])
    alignment_amplitude_2h_II = np.empty([nz, nk])
    for jz in range(0, nz):
        alignment_amplitude_2h[jz] = -alignment_gi[jz] * (C1 * mean_density0[jz] / growth_factor[jz])
        # since the luminosity dependence is squared outside, the II amplitude is just GI squared
        alignment_amplitude_2h_II[jz] = (alignment_gi[jz] * C1 * mean_density0[jz] / growth_factor[jz]) ** 2.
        #alignment_amplitude_2h_II[jz] = alignment_ii[jz] * (C1 * mean_density0[jz] / growth_factor[jz]) ** 2.
    
    return alignment_amplitude_2h, alignment_amplitude_2h_II



# ---- POWER SPECTRA ----#

# matter-matter
def compute_p_mm_new(block, k_vec, plin, z_vec, mass, dn_dln_m, m_factor, I_m_term, nz, nk):
    # 2-halo term:
    pk_mm_2h = compute_2h_term(plin, I_m_term, I_m_term) * two_halo_truncation(k_vec)[np.newaxis,:]
    # 1-halo term
    pk_mm_1h = compute_1h_term(m_factor, m_factor, mass, dn_dln_m[:,np.newaxis]) * one_halo_truncation(k_vec)[np.newaxis,:]
    # Total
    pk_mm_tot= pk_mm_1h + pk_mm_2h
    #print('p_mm succesfully computed')
    return pk_mm_1h, pk_mm_2h, pk_mm_tot


# galaxy-galaxy power spectrum
def compute_p_nn(block, k_vec, pk_lin, z_vec, mass, dn_dln_m, c_factor, s_factor, I_c_term, I_s_term, nz, nk):
    #
    # p_tot = p_cs_1h + p_ss_1h + p_cs_2h + p_cc_2h
    #
    # 2-halo term:
    pk_cs_2h = compute_2h_term(pk_lin, I_c_term, I_s_term) * two_halo_truncation(k_vec)[np.newaxis,:]
    pk_cc_2h = compute_2h_term(pk_lin, I_c_term, I_c_term) * two_halo_truncation(k_vec)[np.newaxis,:]
    pk_ss_2h = compute_2h_term(pk_lin, I_s_term, I_s_term) * two_halo_truncation(k_vec)[np.newaxis,:]
    # 1-halo term:
    pk_cs_1h = np.empty([nz, nk])
    pk_ss_1h = np.empty([nz, nk])
    """
    for jz in range(0, nz):
        for ik in range(0, nk):
            pk_cs_1h[jz, ik] = compute_1h_term(c_factor[jz], s_factor[jz, ik], mass, dn_dln_m[jz])
            pk_ss_1h[jz, ik] = compute_1h_term(s_factor[jz, ik], s_factor[jz, ik], mass, dn_dln_m[jz])
        #mask_large_scales = k_vec < 0.01
        #pk_cs_1h[jz][mask_large_scales] = 0.0
        #pk_ss_1h[jz][mask_large_scales] = 0.0
        pk_cs_1h[jz] *= one_halo_truncation(k_vec)
        pk_ss_1h[jz] *= one_halo_truncation(k_vec)
    """
    pk_cs_1h = compute_1h_term(c_factor[:,np.newaxis,:], s_factor, mass[np.newaxis,np.newaxis,:], dn_dln_m[:,np.newaxis,:]) * one_halo_truncation(k_vec)
    pk_ss_1h = compute_1h_term(s_factor, s_factor, mass[np.newaxis,np.newaxis,:], dn_dln_m[:,np.newaxis,:]) * one_halo_truncation(k_vec)

    
    # Total
    # AD: adding Poisson parameter to ph_ss_1h!
    poisson = block["pk_parameters", "poisson"]
    pk_tot = 2. * pk_cs_1h + poisson * pk_ss_1h + pk_cc_2h + pk_ss_2h + 2. * pk_cs_2h

    # in case, save in the datablock
    #block.put_grid("galaxy_cs_power_1h", "z", z_vec, "k_h", k_vec, "p_k", pk_cs_1h)
    #block.put_grid("galaxy_ss_power_1h", "z", z_vec, "k_h", k_vec, "p_k", pk_ss_1h)

    # galaxy linear bias
    galaxy_linear_bias = np.sqrt(I_c_term ** 2. + I_s_term ** 2. + 2. * I_s_term * I_c_term)
    #print('p_nn succesfully computed')
    return 2. * pk_cs_1h + pk_ss_1h, pk_cc_2h + pk_ss_2h + 2. * pk_cs_2h, pk_tot, galaxy_linear_bias

def compute_p_nn_bnl(block, k_vec, pk_lin, z_vec, mass, dn_dln_m, c_factor, s_factor, I_c_term, I_s_term, nz, nk, I_NL_cs, I_NL_cc, I_NL_ss):
    #
    # p_tot = p_cs_1h + p_ss_1h + p_cs_2h + p_cc_2h
    #
    # 2-halo term:
    pk_cs_2h = compute_2h_term(pk_lin, I_c_term, I_s_term) + pk_lin*I_NL_cs
    print('pk_cs_2h 1st term: ', compute_2h_term(pk_lin, I_c_term, I_s_term))
    print('pk_cs_2h 2nd term: ', pk_lin*I_NL_cs)
    pk_cc_2h = compute_2h_term(pk_lin, I_c_term, I_c_term) + pk_lin*I_NL_cc
    pk_ss_2h = compute_2h_term(pk_lin, I_s_term, I_s_term) + pk_lin*I_NL_ss

    # 1-halo term:
    pk_cs_1h = np.empty([nz, nk])
    pk_ss_1h = np.empty([nz, nk])
    for jz in range(0, nz):
        for ik in range(0, nk):
            pk_cs_1h[jz, ik] = compute_1h_term(c_factor[jz], s_factor[jz, ik], mass, dn_dln_m[jz])
            pk_ss_1h[jz, ik] = compute_1h_term(s_factor[jz, ik], s_factor[jz, ik], mass, dn_dln_m[jz])
        #mask_large_scales = k_vec < 0.01
        #pk_cs_1h[jz][mask_large_scales] = 0.0
        #pk_ss_1h[jz][mask_large_scales] = 0.0
        pk_cs_1h[jz] *= one_halo_truncation(k_vec)
        pk_ss_1h[jz] *= one_halo_truncation(k_vec)
    # Total
    pk_tot = 2. * pk_cs_1h + pk_ss_1h + pk_cc_2h + pk_ss_2h + 2. * pk_cs_2h

    # in case, save in the datablock
    #block.put_grid("galaxy_cs_power_1h", "z", z_vec, "k_h", k_vec, "p_k", pk_cs_1h)
    #block.put_grid("galaxy_ss_power_1h", "z", z_vec, "k_h", k_vec, "p_k", pk_ss_1h)

    # galaxy linear bias
    galaxy_linear_bias = np.sqrt(I_c_term ** 2. + I_s_term ** 2. + 2. * I_s_term * I_c_term)
    #print('p_nn succesfully computed')
    return 2. * pk_cs_1h + pk_ss_1h, pk_cc_2h + pk_ss_2h + 2. * pk_cs_2h, pk_tot, galaxy_linear_bias


# galaxy-matter power spectrum
def compute_p_xgG(block, k_vec, pk_lin, z_vec, mass, dn_dln_m, c_factor, s_factor, m_factor, I_c_term, I_s_term, I_m_term):
    #
    # p_tot = p_cm_1h + p_sm_1h + p_cm_2h + p_cm_2h
    #
    # 2-halo term:
    pk_cm_2h = compute_2h_term(pk_lin, I_c_term, I_m_term) * two_halo_truncation(k_vec)[np.newaxis,:]
    pk_sm_2h = compute_2h_term(pk_lin, I_s_term, I_m_term) * two_halo_truncation(k_vec)[np.newaxis,:]
    # 1-halo term
    pk_cm_1h = compute_1h_term(c_factor[:,np.newaxis], m_factor, mass, dn_dln_m[:,np.newaxis]) * one_halo_truncation(k_vec)[np.newaxis,:]
    pk_sm_1h = compute_1h_term(s_factor, m_factor, mass, dn_dln_m[:,np.newaxis]) * one_halo_truncation(k_vec)[np.newaxis,:]
    pk_tot = pk_cm_1h + pk_sm_1h + pk_cm_2h + pk_sm_2h
    #print('p_xgG succesfully computed')
    return pk_cm_1h+pk_sm_1h, pk_cm_2h+pk_cm_2h, pk_tot

def compute_p_xgG_bnl(block, k_vec, pk_lin, z_vec, mass, dn_dln_m, c_factor, s_factor, m_factor, I_c_term, I_s_term, I_m_term, I_NL_cm, I_NL_sm):
    #
    # p_tot = p_cm_1h + p_sm_1h + p_cm_2h + p_cm_2h
    #
    # 2-halo term:
    pk_cm_2h = compute_2h_term(pk_lin, I_c_term, I_m_term) + pk_lin*I_NL_cm
    pk_sm_2h = compute_2h_term(pk_lin, I_s_term, I_m_term) + pk_lin*I_NL_sm
    # 1-halo term
    pk_cm_1h = compute_1h_term(c_factor[:,np.newaxis], m_factor, mass, dn_dln_m[:,np.newaxis]) * one_halo_truncation(k_vec)[np.newaxis,:]
    pk_sm_1h = compute_1h_term(s_factor, m_factor, mass, dn_dln_m[:,np.newaxis]) * one_halo_truncation(k_vec)[np.newaxis,:]
    pk_tot = pk_cm_1h + pk_sm_1h + pk_cm_2h + pk_sm_2h
    #print('p_xgG succesfully computed')
    return pk_cm_1h+pk_sm_1h, pk_cm_2h+pk_cm_2h, pk_tot

#################################################
#                                                                                                #
#                INTRINSIC ALIGNMENT POWER SPECTRA                #
#                                                                                                #
#################################################


# galaxy-matter power spectrum
def compute_p_xGI(block, k_vec, p_eff, z_vec, mass, dn_dln_m, m_factor, s_align_factor, alignment_amplitude_2h, nz, nk,
                  f_gal):
    #
    # p_tot = p_sm_GI_1h + f_cen*p_cm_GI_2h + O(any other combination)
    #
    # 2-halo term:
    pk_cm_2h = compute_p_xGI_two_halo(block, k_vec, p_eff, z_vec, nz, f_gal, alignment_amplitude_2h) * two_halo_truncation_ia(k_vec)[np.newaxis,:]
    # 1-halo term
    pk_sm_1h = - compute_1h_term(m_factor, s_align_factor, mass, dn_dln_m[:,np.newaxis]) * one_halo_truncation_ia(k_vec)[np.newaxis,:]
    # prepare the 1h term
    pk_tot = pk_sm_1h + pk_cm_2h
    # save in the datablock
    # block.put_grid("matter_intrinsic_2h", "z", z_vec, "k_h", k_vec, "p_k", pk_cm_2h)
    # block.put_grid("matter_intrinsic_1h", "z", z_vec, "k_h", k_vec, "p_k", pk_sm_1h)
    # block.put_grid("matter_intrinsic_power", "z", z_vec, "k_h", k_vec, "p_k", pk_tot)
    #print('p_xGI succesfully computed')
    return pk_sm_1h, pk_cm_2h, pk_tot


# intrinsic-intrinsic power spectrum
def compute_p_II(block, k_vec, p_eff, z_vec, mass, dn_dln_m, s_align_factor, alignment_amplitude_2h_II, nz, nk, f_gal):
    #
    # p_tot = p_ss_II_1h + p_cc_II_2h + O(p_sc_II_1h) + O(p_cs_II_2h)
    #
    # 2-halo term: This is simply the Linear Alignment Model weighted by the central galaxy fraction
    pk_cc_2h = compute_p_II_two_halo(block, k_vec, p_eff, z_vec, nz, f_gal, alignment_amplitude_2h_II) * two_halo_truncation_ia(k_vec)[np.newaxis,:]
    # 1-halo term
    pk_ss_1h = compute_1h_term(s_align_factor, s_align_factor, mass, dn_dln_m[:,np.newaxis]) * one_halo_truncation_ia(k_vec)[np.newaxis,:]
    pk_tot = pk_ss_1h + pk_cc_2h
    #print('p_II succesfully computed')
    return pk_ss_1h, pk_cc_2h, pk_tot


# galaxy-intrinsic power spectrum
#IT redefinition as dn_dln_m
def compute_p_gI(block, k_vec, p_eff, z_vec, mass, dn_dln_m, c_factor, s_align_factor, I_c_term, alignment_amplitude_2h,
                 nz, nk):
    #
    # p_tot = p_cs_gI_1h + (2?)*p_cc_gI_2h + O(p_ss_gI_1h) + O(p_cs_gI_2h)
    #
    # 2-halo term:
    #IT Removed new_axis from alignment_amplitude_2h[:,np.newaxis] in the following line
    pk_cc_2h = compute_2h_term(p_eff, I_c_term, alignment_amplitude_2h[:,]) * two_halo_truncation_ia(k_vec)[np.newaxis,:]
    # 1-halo term
    pk_cs_1h = compute_1h_term(c_factor[:,np.newaxis], s_align_factor, mass, dn_dln_m[:,np.newaxis]) * one_halo_truncation_ia(k_vec)[np.newaxis,:]
    '''
    # prepare the 1h term
    pk_cs_1h = np.empty([nz, nk])
    for jz in range(0, nz):
        for ik in range(0, nk):
            pk_cs_1h[jz, ik] = compute_1h_term(c_factor[jz], s_align_factor[jz, ik, :], mass, dn_dlnm[jz])
    # this is simply the Linear Alignment Model
    # NOTE: that here we are assuming the linear bias to be caused by the central galaxies only
    # if we want to use the bias of the entire sample, we can obtain it as:
    # bias = np.sqrt(Ic**2 + Is**2 + (2.*Ic*Is) [see the notes on the spiral notebook]
    align_2h = np.empty(I_c_term.shape)
    for jz in range(0, nz):
        align_2h[jz] = alignment_amplitude_2h[jz]
    # b_g = np.sqrt(I_c_term**2.+I_s_term**2.+2.*I_s_term*I_c_term)
    # pk_tot_2h =  b_g*(p_eff*align_2h)
    pk_cc_2h = compute_2h_term(p_eff, I_c_term, align_2h)
    '''
    pk_tot = pk_cs_1h + pk_cc_2h
    # save in the datablock
    #block.put_grid("galaxy_cc_intrinsic_2h", "z", z_vec, "k_h", k_vec, "p_k", pk_cc_2h)
    #block.put_grid("galaxy_cs_intrinsic_1h", "z", z_vec, "k_h", k_vec, "p_k", pk_cs_1h)
    #IT Removed next line to save the pk in the interface. This function now returns the spectra
    #block.put_grid("galaxy_intrinsic_power", "z", z_vec, "k_h", k_vec, "p_k", pk_tot)
    #print('p_gI succesfully computed')
    return pk_cs_1h, pk_cc_2h, pk_tot




############### TWO HALO ONLY ###################

# AD: Not fixing this, as it seems to be not used at all.

# galaxy-galaxy power spectrum
def compute_p_nn_two_halo(block, k_vec, plin, z_vec, bg):
    #
    # p_tot = b_g**2 * p_lin
    #
    pk_tot = np.zeros([len(z_vec), len(k_vec)])
    for jz in range(len(z_vec)):
        pk_tot[jz] = bg[jz] ** 2. * plin[jz]
    return pk_tot


# galaxy-matter power spectrum
def compute_p_xgG_two_halo(block, k_vec, plin, z_vec, bg):
    #
    # p_tot = bg * plin
    #
    pk_tot = np.zeros([len(z_vec), len(k_vec)])
    for jz in range(len(z_vec)):
        pk_tot[jz] = bg[jz] * plin[jz]
    return pk_tot


# galaxy-matter power spectrum
def compute_p_xGI_two_halo(block, k_vec, p_eff, z_vec, nz, f_gal, alignment_amplitude_2h):
    #
    # p_tot = p_NLA
    #
    # this is simply the Linear (or Nonlinear) Alignment Model, weighted by the central galaxy fraction
    pk_tot = np.zeros([len(z_vec), len(k_vec)])
    for jz in range(0, nz):
        pk_tot[jz] = f_gal[jz] * alignment_amplitude_2h[jz] * p_eff[jz]
    return pk_tot


# galaxy-intrinsic power spectrum
def compute_p_gI_two_halo(block, k_vec, p_eff, z_vec, nz, f_gal, alignment_amplitude_2h, bg):
    #
    # p_tot = bg * p_NLA
    #
    pk_tot = np.zeros([len(z_vec), len(k_vec)])
    for jz in range(0, nz):
        pk_tot[jz] = f_gal[jz] * bg[jz] * alignment_amplitude_2h[jz] * p_eff[jz]
    return pk_tot


# intrinsic-intrinsic power spectrum
def compute_p_II_two_halo(block, k_vec, p_eff, z_vec, nz, f_gal, alignment_amplitude_2h_II):
    pk_tot = np.zeros([len(z_vec), len(k_vec)])
    for jz in range(0, nz):
        pk_tot[jz] = (f_gal[jz] ** 2.) * p_eff[jz] * alignment_amplitude_2h_II[jz]
    return pk_tot

#################################################


def interp_udm(mass_udm, k_udm, udm_z, mass, k_vec):
    interp_udm = interp2d(mass_udm, k_udm, udm_z, kind='linear', bounds_error=False)
    u_dm = interp_udm(mass, k_vec)
    return u_dm

def compute_u_dm_grid(block, k_vec, mass, z_vec):
    start_time_udm = time.time()
    z_udm = block["fourier_nfw_profile", "z"]
    mass_udm = block["fourier_nfw_profile", "m_h"]
    k_udm = block["fourier_nfw_profile", "k_h"]
    u_udm = block["fourier_nfw_profile", "ukm"]
    u_usat = block["fourier_nfw_profile", "uksat"]
    u_udm = np.reshape(u_udm, (np.size(z_udm),np.size(k_udm),np.size(mass_udm)))
    u_usat = np.reshape(u_usat, (np.size(z_udm),np.size(k_udm),np.size(mass_udm)))
    # interpolate
    nz = np.size(z_vec)
    nk = np.size(k_vec)
    nmass = np.size(mass)
    u_dm = np.array([interp_udm(mass_udm, k_udm, udm_z, mass, k_vec) for udm_z in u_udm])
    u_sat = np.array([interp_udm(mass_udm, k_udm, usat_z, mass, k_vec) for usat_z in u_usat])
    #print("--- u_dm: %s seconds ---" % (time.time() - start_time_udm))
    return np.abs(u_dm), np.abs(u_sat)<|MERGE_RESOLUTION|>--- conflicted
+++ resolved
@@ -12,12 +12,9 @@
 from itertools import count
 import time
 #import timing
-<<<<<<< HEAD
-=======
 from darkmatter_lib import compute_u_dm, radvir_from_mass
 import dill as pickle
 from dark_emulator import darkemu
->>>>>>> d0b68f56
 
 
 def one_halo_truncation(k_vec):
