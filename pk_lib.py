--- conflicted
+++ resolved
@@ -474,7 +474,6 @@
     return erf(k_vec/k_trunc)
 
 
-<<<<<<< HEAD
 def two_halo_truncation_old(k_vec, k_trunc=2.0):
     """
     2-halo term truncation at larger k-values
@@ -488,11 +487,6 @@
 
 def two_halo_truncation_ia(k_vec, k_trunc=6.0):
     return np.exp(-(k_vec/k_trunc)**2.)
-=======
-def one_halo_truncation_ia(k_vec, k_star):
-    #k_star=4.0 as default following Fortuna et al
-    return 1.-np.exp(-(k_vec/k_star)**2.) 
->>>>>>> d2020aef
 
 
 def one_halo_truncation_mead(k_vec, sigma8_in):
@@ -509,21 +503,6 @@
     return (k_frac**4.0)/(1.0 + k_frac**4.0)
 
 
-<<<<<<< HEAD
-=======
-def two_halo_truncation(k_vec,k_trunc=2.0):
-    """
-    2-halo term truncation at larger k-values
-    """
-    
-    return 0.5*(1.0+(erf(-(k_vec-k_trunc))))
-
-def two_halo_truncation_ia(k_vec,k_trunc):
-    #k_trunc=6.0 as default following Fortuna et al
-    return np.exp(-(k_vec/k_trunc)**2.)
-
-
->>>>>>> d2020aef
 def two_halo_truncation_mead(k_vec, sigma8_in):
     """
     TODO: We don't do eq 15 which dewiggles the linear power
@@ -1091,11 +1070,13 @@
     return pk_sm_1h, pk_cm_2h, pk_tot
 
 
-def compute_p_mI(block, k_vec, p_lin, z_vec, mass, dn_dln_m, matter_profile, c_align_factor, s_align_factor, I_m_term, I_c_align_term, I_s_align_term, one_halo_ktrunc):
+def compute_p_mI(block, k_vec, p_lin, z_vec, mass, dn_dln_m, matter_profile, c_align_factor, s_align_factor, I_m_term, I_c_align_term, I_s_align_term):
     """
     p_tot = p_sm_mI_1h + f_cen*p_cm_mI_2h + O(any other combination)
     """
-    pk_sm_1h = (-1.0) * compute_1h_term(matter_profile, s_align_factor, mass, dn_dln_m[:,np.newaxis]) * one_halo_truncation_ia(k_vec, one_halo_ktrunc)[np.newaxis,:]
+    
+    pk_sm_1h = (-1.0) * compute_1h_term(matter_profile, s_align_factor, mass, dn_dln_m[:,np.newaxis]) * one_halo_truncation_ia(k_vec)[np.newaxis,:]
+    #pk_cm_1h = (-1.0) * compute_1h_term(matter_profile, c_align_factor, mass, dn_dln_m[:,np.newaxis]) * one_halo_truncation_ia(k_vec)[np.newaxis,:]
     pk_sm_2h = (-1.0) * p_lin * I_m_term * I_s_align_term
     pk_cm_2h = (-1.0) * p_lin * I_m_term * I_c_align_term
     pk_tot = pk_sm_1h + pk_cm_2h + pk_sm_2h
@@ -1103,12 +1084,13 @@
     return pk_sm_1h, pk_cm_2h+pk_sm_2h, pk_tot
     
     
-def compute_p_mI_bnl(block, k_vec, p_lin, z_vec, mass, dn_dln_m, matter_profile, c_align_factor, s_align_factor, I_m_term, I_c_align_term, I_s_align_term, I_NL_ia_cm, I_NL_ia_sm, one_halo_ktrunc):
+def compute_p_mI_bnl(block, k_vec, p_lin, z_vec, mass, dn_dln_m, matter_profile, c_align_factor, s_align_factor, I_m_term, I_c_align_term, I_s_align_term, I_NL_ia_cm, I_NL_ia_sm):
     """
     p_tot = p_sm_mI_1h + f_cen*p_cm_mI_2h + O(any other combination)
     """
     
-    pk_sm_1h = (-1.0) * compute_1h_term(matter_profile, s_align_factor, mass, dn_dln_m[:,np.newaxis]) * one_halo_truncation_ia(k_vec, one_halo_ktrunc)[np.newaxis,:]
+    pk_sm_1h = (-1.0) * compute_1h_term(matter_profile, s_align_factor, mass, dn_dln_m[:,np.newaxis]) * one_halo_truncation_ia(k_vec)[np.newaxis,:]
+    #pk_cm_1h = (-1.0) * compute_1h_term(matter_profile, c_align_factor, mass, dn_dln_m[:,np.newaxis]) * one_halo_truncation_ia(k_vec)[np.newaxis,:]
     pk_sm_2h = (-1.0) * p_lin * I_m_term * I_s_align_term - p_lin*(I_NL_ia_sm)
     pk_cm_2h = (-1.0) * p_lin * I_m_term * I_c_align_term - p_lin*(I_NL_ia_cm)
     pk_tot = pk_sm_1h + pk_cm_2h + pk_sm_2h
@@ -1132,13 +1114,13 @@
 
 
 # Needs Poisson parameter as well!
-def compute_p_II(block, k_vec, p_lin, z_vec, mass, dn_dln_m, c_align_factor, s_align_factor, I_c_align_term, I_s_align_term, one_halo_ktrunc):
+def compute_p_II(block, k_vec, p_lin, z_vec, mass, dn_dln_m, c_align_factor, s_align_factor, I_c_align_term, I_s_align_term):
     """
     p_tot = p_ss_II_1h + p_cc_II_2h + O(p_sc_II_1h) + O(p_cs_II_2h)
     """
-   
-    pk_ss_1h = compute_1h_term(s_align_factor, s_align_factor, mass, dn_dln_m[:,np.newaxis]) * one_halo_truncation_ia(k_vec, one_halo_ktrunc)[np.newaxis,:]
-    #pk_cs_1h = compute_1h_term(c_align_factor, s_align_factor, mass, dn_dln_m[:,np.newaxis]) * one_halo_truncation_ia(k_vec, one_halo_ktrunc)[np.newaxis,:]
+    
+    pk_ss_1h = compute_1h_term(s_align_factor, s_align_factor, mass, dn_dln_m[:,np.newaxis]) * one_halo_truncation_ia(k_vec)[np.newaxis,:]
+    #pk_cs_1h = compute_1h_term(c_align_factor, s_align_factor, mass, dn_dln_m[:,np.newaxis]) * one_halo_truncation_ia(k_vec)[np.newaxis,:]
     pk_ss_2h = p_lin * I_s_align_term * I_s_align_term
     pk_cc_2h = p_lin * I_c_align_term * I_c_align_term
     pk_cs_2h = p_lin * I_c_align_term * I_s_align_term
@@ -1148,13 +1130,13 @@
     
     
 # Needs Poisson parameter as well!
-def compute_p_II_bnl(block, k_vec, p_lin, z_vec, mass, dn_dln_m, c_align_factor, s_align_factor, I_c_align_term, I_s_align_term, I_NL_ia_cc, I_NL_ia_cs, I_NL_ia_ss, one_halo_ktrunc):
+def compute_p_II_bnl(block, k_vec, p_lin, z_vec, mass, dn_dln_m, c_align_factor, s_align_factor, I_c_align_term, I_s_align_term, I_NL_ia_cc, I_NL_ia_cs, I_NL_ia_ss):
     """
     p_tot = p_ss_II_1h + p_cc_II_2h + O(p_sc_II_1h) + O(p_cs_II_2h)
     """
     
-    pk_ss_1h = compute_1h_term(s_align_factor, s_align_factor, mass, dn_dln_m[:,np.newaxis]) * one_halo_truncation_ia(k_vec, one_halo_ktrunc)[np.newaxis,:]
-    #pk_cs_1h = compute_1h_term(c_align_factor, s_align_factor, mass, dn_dln_m[:,np.newaxis]) * one_halo_truncation_ia(k_vec, one_halo_ktrunc)[np.newaxis,:]
+    pk_ss_1h = compute_1h_term(s_align_factor, s_align_factor, mass, dn_dln_m[:,np.newaxis]) * one_halo_truncation_ia(k_vec)[np.newaxis,:]
+    #pk_cs_1h = compute_1h_term(c_align_factor, s_align_factor, mass, dn_dln_m[:,np.newaxis]) * one_halo_truncation_ia(k_vec)[np.newaxis,:]
     pk_ss_2h = p_lin * I_s_align_term * I_s_align_term + p_lin*I_NL_ia_ss
     pk_cc_2h = p_lin * I_c_align_term * I_c_align_term + p_lin*I_NL_ia_cc
     pk_cs_2h = p_lin * I_c_align_term * I_s_align_term + p_lin*I_NL_ia_cs
@@ -1180,12 +1162,12 @@
     
     return pk_cs_1h, pk_cc_2h, pk_tot
 
-def compute_p_gI(block, k_vec, p_lin, z_vec, mass, dn_dln_m, central_profile, c_align_factor, s_align_factor, I_c_term, I_c_align_term, I_s_align_term, one_halo_ktrunc):
+def compute_p_gI(block, k_vec, p_lin, z_vec, mass, dn_dln_m, central_profile, c_align_factor, s_align_factor, I_c_term, I_c_align_term, I_s_align_term):
     """
     p_tot = p_cs_gI_1h + (2?)*p_cc_gI_2h + O(p_ss_gI_1h) + O(p_cs_gI_2h)
     """
     
-    pk_cs_1h = compute_1h_term(central_profile[:,np.newaxis,:], s_align_factor, mass, dn_dln_m[:,np.newaxis]) * one_halo_truncation_ia(k_vec, one_halo_ktrunc)[np.newaxis,:]
+    pk_cs_1h = compute_1h_term(central_profile[:,np.newaxis,:], s_align_factor, mass, dn_dln_m[:,np.newaxis]) * one_halo_truncation_ia(k_vec)[np.newaxis,:]
     pk_cc_2h = p_lin * I_c_term * I_c_align_term
     pk_cs_2h = p_lin * I_c_term * I_s_align_term
 
@@ -1198,7 +1180,7 @@
     p_tot = p_cs_gI_1h + (2?)*p_cc_gI_2h + O(p_ss_gI_1h) + O(p_cs_gI_2h)
     """
     
-    pk_cs_1h = compute_1h_term(central_profile[:,np.newaxis,:], s_align_factor, mass, dn_dln_m[:,np.newaxis]) * one_halo_truncation_ia(k_vec, one_halo_ktrunc)[np.newaxis,:]
+    pk_cs_1h = compute_1h_term(central_profile[:,np.newaxis,:], s_align_factor, mass, dn_dln_m[:,np.newaxis]) * one_halo_truncation_ia(k_vec)[np.newaxis,:]
     pk_cc_2h = p_lin * I_c_term * I_c_align_term + p_lin*(I_NL_ia_gc)
     pk_cs_2h = p_lin * I_c_term * I_s_align_term + p_lin*(I_NL_ia_gs)
 
